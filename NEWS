2.3.0

- Public header cleanup and documentation update.
- Update Doxygen config.
<<<<<<< HEAD
- New: API xmp_datetime_compare().
=======
- Bug #73058: Add missing include for MacOS.
- Bug #72810: Fix typo in date test in MP3 handler.
- Fix valgrind testing for xmpcore.sh
- Fix delete / delete[] mismatch in ID3_Support.hpp
>>>>>>> 6108b31a

2.2.1 - 2013/06/29

- Bug #54011: Use POSIX API for files on MacOS. (Misty De Meo)
- Bug #58175: Replace OS X FlatCarbon headers. (Misty De Meo)
- Added a manpage for exempi(1).
- Added the -n option to the command line for arbitrary namespaces.

2.2.0 - 2012/02/21

- New 'exempi' command line tool.
- Upgrade XMPCore to Adobe XMP 5.1.2
  - Quicktime support now works without Quicktime.
  - Reconciliation with ID3v2.
  - "Blessed" 64-bits support (we already had it in exempi).
  - Slight change in the way XMP are written for MWG compliance.
  - Fixed a serious bug with RIFF.
  - Change in the way local text encoding is dealt with.
  - Alternative languages behave slightly differently by changing
    how the default language property is managed.
  - Probably a bunch of bugs fixed that I don't know about.
- Update unit tests.
  - Refactor the fixtures.
- Use automake silent rules instead of shave. (build only)
- "make dist" generate a bzip2 archive as well. (build only)
- Remove some obsolete warning flags. (build only)
- Build xmpcommandtool
- New: API xmp_files_get_format_info().
- New: API xmp_files_check_file_format().
- New: API xmp_files_get_file_info().
- New: API XMP_PROP_ARRAY_INSERT_BEFORE, XMP_PROP_ARRAY_INSERT_AFTER array options.
- New: C++ helpers in xmp++.hpp.

Bug fixes:

- Bug #37747: mismatch delete/delete[] and new/new[] (from Meego 
  https://bugs.meego.com/show_bug.cgi?id=14661)

2.1.1 - 2009/06/30

New features:

- Added shave to the build system for sane output. (build only)

Bug fixes:

- Bug #16030: if the property is an array or struct allow "" to be passed
  as a value.
- Bug #19312: source/XMPFiles/FileHandlers/P2_Handler.cpp was using 
  an improper string comparison. (made rpmlint unhappy).
- Bug #20554: Missing file on MacOS X.
- Bug #20554: Detect ldflags properly.
- Bug #20622: Catch unhandled exceptions in xmp_files_can_put_xmp().
- Bug #21934: Mismatched new [] / delete.
- Bug #22554: Fix a SIGFPE encountered on some invalid files. (Bug GNOME #586720)

2.1.0

- Upgrade XMPCore to Adobe XMP 4.4.2
  - Handlers for additional file formats, including ASF (WMA, WMV), FLV; 
    MPEG4; SWF; folder-based video formats AVCHD, P2, SonyHDV, and XDCAM; UCF
  - Additional schemas to support document histories, composed documents, 
    and temporal metadata
- New: NS_PDF namespace for PDF.
- New: API xmp_prefix_namespace_uri() and xmp_namespace_prefix(). Bug #14962.
- Bug: make sure boost >1.35 does not fail test with system().
- Bug: unit test now use boost/test/minimal.hpp to work with more boost
  install. (known boost.test bug)
- Bug: fix a typo in a CHECK_PTR call causing warnings on gcc < 4.
- Bug: no longer define UNIX_ENV in exempi.cpp and let CPPFLAGS do it.
- Bug #16139: the list of exported symbols was too large.
- Bug #18635: fix crasher.

2.0.2

- Bug #16598: address the lack of TLS for some platforms.

2.0.1

- Bug #14612: no stdbool.h for Sun compilers.
- Bug #14613: check for iconv() const-ness.
- Make the error checking more robust.
- Make error code thread-safe (ie local to the thread).

2.0.0

- Bug #14614, Bug #15263: endian detection in configure.
- Bug #14615: missing includes for Solaris.

1.99.9

- Bug: fixed an API breakage introduced in 1.99.8

1.99.8

- Bug #14049: don't run autoheader.
- Bug #13712: add --enable-unittest to disable tests.
- Bug: Disable strict aliasing in XMPFiles due to bad casting.
- Bug #14200: fix a typo.
- Bug: fix a couple of buffer overflows in GIF support. Closes Debian #454297.
  Closes Gnome #484105

1.99.7

- Bug: fix soversion.

1.99.6

- New: API xmp_get_property_date() / xmp_set_property_date() with tests.
- New: API xmp_{get,set]_property_{float,bool,int32,int64}() with tests.
- New: API add ACR schema namespaces.
- Test: refactor a the tests preparation.
- Test: add a test for multiple initializations.
- Test: use valgrind is available.
- Bug: fix configure to allow building on MacOS X. Closes bug #13596
- Bug #13707: add autogen.sh
- Bug #13713: fix boost macros to link boost.test statically (for 1.34).
- Bug #13712: skip tests if no boost.

1.99.5

- ABI breakage: soversion is now 3
- Change: API xmp_files_close(), xmp_files_put_xmp(), xmp_files_free(),
  xmp_free(), xmp_iterator_free(), xmp_iterator_skip() now return bool.
- Change: API xmp_get_property_and_bits() renamed xmp_get_property().
- Change: API xmp_set_property2() renamed xmp_set_property().
- Bug: all API should check about input and return an error if
  passed NULL.
- Bug: more exception handling and refactor set_error() use.
- Bug: add AC_CONFIG_MACRO_DIR to configure.
- Bug: Lower requirement for libboost to 1.33.0.
- New: Doxygen API doc generation.

1.99.4

- New: GIF Files smart handlers
- New: API xmp_append_array_item(), xmp_delete_property(),
  xmp_has_property(), xmp_get_localized_text(), 
  xmp_set_localized_text()
- New: API xmp_delete_localized_text()
- New: Exempi will be visible in the "generator" string of the XMP packet.
- Bug: xmp_files_open_new() will handle exceptions properly

1.99.3

- New: API xmp_serialize{,_and_format}() and the
  corresponding option bits
- New API xmp_get_array_item()

1.99.2

- New: API xmp_copy()
- New: API xmp_set_property2(), xmp_set_array_item()
  and xmp_get_error()
- New: API xmp_get_property_and_bits() 
- Bug: xmp_files_get_xmp() handle exceptions properly.

1.99.1

- Bug: store the TIFF tag as BYTE and not UNDEFINED
  to comply with the spec.
- Bug: more exception catched.
- New: added NS_CC namespace
- New: API xmp_register_namespace()

1.99.0

Initial release of the 2.0 series. Based on Adobe XMP SDK 4.1.1
<|MERGE_RESOLUTION|>--- conflicted
+++ resolved
@@ -1,15 +1,15 @@
 2.3.0
+
+- New: API xmp_datetime_compare().
+
+2.2.2
 
 - Public header cleanup and documentation update.
 - Update Doxygen config.
-<<<<<<< HEAD
-- New: API xmp_datetime_compare().
-=======
 - Bug #73058: Add missing include for MacOS.
 - Bug #72810: Fix typo in date test in MP3 handler.
 - Fix valgrind testing for xmpcore.sh
 - Fix delete / delete[] mismatch in ID3_Support.hpp
->>>>>>> 6108b31a
 
 2.2.1 - 2013/06/29
 
