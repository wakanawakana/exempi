#ifndef __XMP_Const_h__
#define __XMP_Const_h__ 1

// =================================================================================================
// Copyright 2002 Adobe Systems Incorporated
// All Rights Reserved.
//
// NOTICE:  Adobe permits you to use, modify, and distribute this file in accordance with the terms
// of the Adobe license agreement accompanying it.
// =================================================================================================

#include "XMP_Environment.h"

   #include <stddef.h>

#if XMP_MacBuild | XMP_iOSBuild	// ! No stdint.h on Windows and some UNIXes.
    #include <stdint.h>
#endif
#if XMP_UNIXBuild		// hopefully an inttypes.h on all UNIXes...
		#include <inttypes.h>
#endif


#if __cplusplus
extern "C" {
#endif

// =================================================================================================
/// \file XMP_Const.h
/// \brief Common C/C++ types and constants for the XMP toolkit.
// =================================================================================================

// =================================================================================================
// Basic types and constants
// =========================

// The XMP_... types are used on the off chance that the ..._t types present a problem. In that
// case only the declarations of the XMP_... types needs to change, not all of the uses. These
// types are used where fixed sizes are required in order to have a known ABI for a DLL build.

<<<<<<< HEAD
#if XMP_MacBuild || defined(HAVE_STDINT_H)
=======
#if XMP_MacBuild | XMP_iOSBuild
>>>>>>> 4652015f

    typedef int8_t   XMP_Int8;
    typedef int16_t  XMP_Int16;
    typedef int32_t  XMP_Int32;
    typedef int64_t  XMP_Int64;

    typedef uint8_t  XMP_Uns8;
    typedef uint16_t XMP_Uns16;
    typedef uint32_t XMP_Uns32;
    typedef uint64_t XMP_Uns64;

#elif XMP_WinBuild

    typedef signed char XMP_Int8;
    typedef signed short XMP_Int16;
    typedef signed long XMP_Int32;
    typedef signed long long XMP_Int64;

    typedef unsigned char XMP_Uns8;
    typedef unsigned short XMP_Uns16;
    typedef unsigned long XMP_Uns32;
    typedef unsigned long long XMP_Uns64;

#elif XMP_UNIXBuild

	#if ! XMP_64

		typedef signed char XMP_Int8;
		typedef signed short XMP_Int16;
		typedef signed long XMP_Int32;
		typedef signed long long XMP_Int64;

		typedef unsigned char XMP_Uns8;
		typedef unsigned short XMP_Uns16;
		typedef unsigned long XMP_Uns32;
		typedef unsigned long long XMP_Uns64;

	#else

		typedef signed char XMP_Int8;
		typedef signed short XMP_Int16;
		typedef signed int XMP_Int32;
		typedef signed long long XMP_Int64;

		typedef unsigned char XMP_Uns8;
		typedef unsigned short XMP_Uns16;
		typedef unsigned int XMP_Uns32;
		typedef unsigned long long XMP_Uns64;

	#endif

#else

	#error "XMP environment error - must define one of XMP_MacBuild, XMP_WinBuild, XMP_UNIXBuild or XMP_iOSBuild"

#endif

typedef XMP_Uns8 XMP_Bool;

const XMP_Uns8 kXMP_Bool_False = 0;

#define ConvertXMP_BoolToBool(a) (a) != kXMP_Bool_False
#define ConvertBoolToXMP_Bool(a) (a) ? !kXMP_Bool_False : kXMP_Bool_False

/// An "ABI safe" pointer to the internal part of an XMP object. Use to pass an XMP object across
/// client DLL boundaries. See \c TXMPMeta::GetInternalRef().
typedef struct __XMPMeta__ *        XMPMetaRef;

/// An "ABI safe" pointer to the internal part of an XMP iteration object. Use to pass an XMP
/// iteration object across client DLL boundaries. See \c TXMPIterator.
typedef struct __XMPIterator__ *    XMPIteratorRef;

/// An "ABI safe" pointer to the internal part of an XMP document operations object. Use to pass an
/// XMP document operations object across client DLL boundaries. See \c TXMPDocOps.
typedef struct __XMPDocOps__ *    XMPDocOpsRef;

/// An "ABI safe" pointer to the internal part of an XMP file-handling object. Use to pass an XMP
/// file-handling object across  client DLL boundaries. See \c TXMPFiles.
typedef struct __XMPFiles__ *       XMPFilesRef;

// =================================================================================================

/// \name General scalar types and constants
/// @{

/// \typedef XMP_StringPtr
/// \brief The type for input string parameters. A <tt>const char *</tt>, a null-terminated UTF-8
/// string.

/// \typedef XMP_StringLen
/// \brief The type for string length parameters. A 32-bit unsigned integer, as big as will be
/// practically needed.

/// \typedef XMP_Index
/// \brief The type for offsets and indices. A 32-bit signed integer. It is signed to allow -1 for
/// loop termination.

/// \typedef XMP_OptionBits
/// \brief The type for a collection of 32 flag bits. Individual flags are defined as enum value bit
/// masks; see \c #kXMP_PropValueIsURI and following. A number of macros provide common set or set
/// operations, such as \c XMP_PropIsSimple. For other tests use an expression like <code>options &
/// kXMP_<theOption></code>. When passing multiple option flags use the bitwise-OR operator. '|',
/// not the arithmatic plus, '+'.

typedef const char * XMP_StringPtr;  // Points to a null terminated UTF-8 string.
typedef XMP_Uns32    XMP_StringLen;
typedef XMP_Int32    XMP_Index;      // Signed, sometimes -1 is handy.
typedef XMP_Uns32    XMP_OptionBits; // Used as 32 individual bits.

/// \def kXMP_TrueStr
/// \brief The canonical true string value for Booleans in serialized XMP.
///
/// Code that converts from string to bool should be case insensitive, and also allow "1".

/// \def kXMP_FalseStr
/// \brief The canonical false string value for Booleans in serialized XMP.
///
/// Code that converts	from string to bool should be case insensitive, and also allow "0".

#define kXMP_TrueStr  "True"  // Serialized XMP spellings, not for the type bool.
#define kXMP_FalseStr "False"

/// Type for yes/no/maybe answers. The values are picked to allow Boolean-like usage. The yes and
/// values are true (non-zero), the no value is false (zero).
enum {
	/// The part or parts have definitely changed.
	kXMPTS_Yes = 1,
	/// The part or parts have definitely not changed.
	kXMPTS_No = 0,
	/// The part or parts might, or might not, have changed.
	kXMPTS_Maybe = -1
};
typedef XMP_Int8 XMP_TriState;

/// @}

// =================================================================================================

/// \struct XMP_DateTime
/// \brief The expanded type for a date and time.
///
/// Dates and time in the serialized XMP are ISO 8601 strings. The \c XMP_DateTime struct allows
/// easy conversion with other formats.
///
/// All of the fields are 32 bit, even though most could be 8 bit. This avoids overflow when doing
/// carries for arithmetic or normalization. All fields have signed values for the same reasons.
///
/// Date-time values are occasionally used with only a date or only a time component. A date without
/// a time has zeros in the \c XMP_DateTime struct for all time fields. A time without a date has
/// zeros for all date fields (year, month, and day).
///
/// \c TXMPUtils provides utility functions for manipulating date-time values.
///
/// @see \c TXMPUtils::ConvertToDate(), \c TXMPUtils::ConvertFromDate(),
/// \c TXMPUtils::CompareDateTime(), \c TXMPUtils::ConvertToLocalTime(),
/// \c TXMPUtils::ConvertToUTCTime(), \c TXMPUtils::CurrentDateTime(),
/// \c TXMPUtils::SetTimeZone()

struct XMP_DateTime {

	/// The year, can be negative.
    XMP_Int32 year;

	/// The month in the range 1..12.
    XMP_Int32 month;

	/// The day of the month in the range 1..31.
    XMP_Int32 day;

	/// The hour in the range 0..23.
    XMP_Int32 hour;

	/// The minute in the range 0..59.
    XMP_Int32 minute;

	/// The second in the range 0..59.
    XMP_Int32 second;

    /// Is the date portion meaningful?
    XMP_Bool hasDate;

    /// Is the time portion meaningful?
    XMP_Bool hasTime;

    /// Is the time zone meaningful?
    XMP_Bool hasTimeZone;

	/// The "sign" of the time zone, \c #kXMP_TimeIsUTC (0) means UTC, \c #kXMP_TimeWestOfUTC (-1)
	/// is west, \c #kXMP_TimeEastOfUTC (+1) is east.
    XMP_Int8 tzSign;

	/// The time zone hour in the range 0..23.
    XMP_Int32 tzHour;

	/// The time zone minute in the range 0..59.
    XMP_Int32 tzMinute;

	/// Nanoseconds within a second, often left as zero.
    XMP_Int32 nanoSecond;

	#if __cplusplus
		XMP_DateTime() : year(0), month(0), day(0), hour(0), minute(0), second(0),
		                 hasDate(false), hasTime(false), hasTimeZone(false), tzSign(0), tzHour(0), tzMinute(0), nanoSecond(0) {};
	#endif

};

/// Constant values for \c XMP_DateTime::tzSign field.
enum {
	/// Time zone is west of UTC.
    kXMP_TimeWestOfUTC = -1,
	/// UTC time.
    kXMP_TimeIsUTC     =  0,
	/// Time zone is east of UTC.
    kXMP_TimeEastOfUTC = +1
};

#define XMPDateTime_IsDateOnly(dt) ((dt).hasDate & (! (dt).hasTime))
#define XMPDateTime_IsTimeOnly(dt) ((dt).hasTime & (! (dt).hasDate))

#define XMPDateTime_ClearTimeZone(dt) { (dt).hasTimeZone = (dt).tzSign = (dt).tzHour = (dt).tzMinute = 0; }

// =================================================================================================
// Standard namespace URI constants
// ================================

/// \name XML namespace constants for standard XMP schema.
/// @{
///
/// \def kXMP_NS_XMP
/// \brief The XML namespace for the XMP "basic" schema.
///
/// \def kXMP_NS_XMP_Rights
/// \brief The XML namespace for the XMP copyright schema.
///
/// \def kXMP_NS_XMP_MM
/// \brief The XML namespace for the XMP digital asset management schema.
///
/// \def kXMP_NS_XMP_BJ
/// \brief The XML namespace for the job management schema.
///
/// \def kXMP_NS_XMP_T
/// \brief The XML namespace for the XMP text document schema.
///
/// \def kXMP_NS_XMP_T_PG
/// \brief The XML namespace for the XMP paged document schema.
///
/// \def kXMP_NS_PDF
/// \brief The XML namespace for the PDF schema.
///
/// \def kXMP_NS_Photoshop
/// \brief The XML namespace for the Photoshop custom schema.
///
/// \def kXMP_NS_EXIF
/// \brief The XML namespace for Adobe's EXIF schema.
///
/// \def kXMP_NS_TIFF
/// \brief The XML namespace for Adobe's TIFF schema.
///
/// @}

#define kXMP_NS_XMP        "http://ns.adobe.com/xap/1.0/"

#define kXMP_NS_XMP_Rights "http://ns.adobe.com/xap/1.0/rights/"
#define kXMP_NS_XMP_MM     "http://ns.adobe.com/xap/1.0/mm/"
#define kXMP_NS_XMP_BJ     "http://ns.adobe.com/xap/1.0/bj/"

#define kXMP_NS_PDF        "http://ns.adobe.com/pdf/1.3/"
#define kXMP_NS_Photoshop  "http://ns.adobe.com/photoshop/1.0/"
#define kXMP_NS_PSAlbum    "http://ns.adobe.com/album/1.0/"
#define kXMP_NS_EXIF       "http://ns.adobe.com/exif/1.0/"
#define kXMP_NS_EXIF_Aux   "http://ns.adobe.com/exif/1.0/aux/"
#define kXMP_NS_TIFF       "http://ns.adobe.com/tiff/1.0/"
#define kXMP_NS_PNG        "http://ns.adobe.com/png/1.0/"
#define kXMP_NS_SWF        "http://ns.adobe.com/swf/1.0/"
#define kXMP_NS_JPEG       "http://ns.adobe.com/jpeg/1.0/"
#define kXMP_NS_JP2K       "http://ns.adobe.com/jp2k/1.0/"
#define kXMP_NS_CameraRaw  "http://ns.adobe.com/camera-raw-settings/1.0/"
#define kXMP_NS_DM         "http://ns.adobe.com/xmp/1.0/DynamicMedia/"
#define kXMP_NS_Script     "http://ns.adobe.com/xmp/1.0/Script/"
#define kXMP_NS_ASF        "http://ns.adobe.com/asf/1.0/"
#define kXMP_NS_WAV        "http://ns.adobe.com/xmp/wav/1.0/"
#define kXMP_NS_BWF        "http://ns.adobe.com/bwf/bext/1.0/"
#define kXMP_NS_AEScart    "http://ns.adobe.com/aes/cart/"
#define kXMP_NS_RIFFINFO   "http://ns.adobe.com/riff/info/"

#define kXMP_NS_XMP_Note   "http://ns.adobe.com/xmp/note/"

#define kXMP_NS_AdobeStockPhoto "http://ns.adobe.com/StockPhoto/1.0/"
#define kXMP_NS_CreatorAtom "http://ns.adobe.com/creatorAtom/1.0/"

#define kXMP_NS_ExifEX		"http://cipa.jp/exif/1.0/"

/// \name XML namespace constants for qualifiers and structured property fields.
/// @{
///
/// \def kXMP_NS_XMP_IdentifierQual
/// \brief The XML namespace for qualifiers of the xmp:Identifier property.
///
/// \def kXMP_NS_XMP_Dimensions
/// \brief The XML namespace for fields of the Dimensions type.
///
/// \def kXMP_NS_XMP_Image
/// \brief The XML namespace for fields of a graphical image. Used for the Thumbnail type.
///
/// \def kXMP_NS_XMP_ResourceEvent
/// \brief The XML namespace for fields of the ResourceEvent type.
///
/// \def kXMP_NS_XMP_ResourceRef
/// \brief The XML namespace for fields of the ResourceRef type.
///
/// \def kXMP_NS_XMP_ST_Version
/// \brief The XML namespace for fields of the Version type.
///
/// \def kXMP_NS_XMP_ST_Job
/// \brief The XML namespace for fields of the JobRef type.
///
/// @}

#define kXMP_NS_XMP_IdentifierQual "http://ns.adobe.com/xmp/Identifier/qual/1.0/"
#define kXMP_NS_XMP_Dimensions     "http://ns.adobe.com/xap/1.0/sType/Dimensions#"
#define kXMP_NS_XMP_Text           "http://ns.adobe.com/xap/1.0/t/"
#define kXMP_NS_XMP_PagedFile      "http://ns.adobe.com/xap/1.0/t/pg/"
#define kXMP_NS_XMP_Graphics       "http://ns.adobe.com/xap/1.0/g/"
#define kXMP_NS_XMP_Image          "http://ns.adobe.com/xap/1.0/g/img/"
#define kXMP_NS_XMP_Font           "http://ns.adobe.com/xap/1.0/sType/Font#"
#define kXMP_NS_XMP_ResourceEvent  "http://ns.adobe.com/xap/1.0/sType/ResourceEvent#"
#define kXMP_NS_XMP_ResourceRef    "http://ns.adobe.com/xap/1.0/sType/ResourceRef#"
#define kXMP_NS_XMP_ST_Version     "http://ns.adobe.com/xap/1.0/sType/Version#"
#define kXMP_NS_XMP_ST_Job         "http://ns.adobe.com/xap/1.0/sType/Job#"
#define kXMP_NS_XMP_ManifestItem   "http://ns.adobe.com/xap/1.0/sType/ManifestItem#"

// Deprecated XML namespace constants
#define kXMP_NS_XMP_T     "http://ns.adobe.com/xap/1.0/t/"
#define kXMP_NS_XMP_T_PG  "http://ns.adobe.com/xap/1.0/t/pg/"
#define kXMP_NS_XMP_G_IMG "http://ns.adobe.com/xap/1.0/g/img/"

/// \name XML namespace constants from outside Adobe.
/// @{
///
/// \def kXMP_NS_DC
/// \brief The XML namespace for the Dublin Core schema.
///
/// \def kXMP_NS_IPTCCore
/// \brief The XML namespace for the IPTC Core schema.
///
/// \def kXMP_NS_IPTCExt
/// \brief The XML namespace for the IPTC Extension schema.
///
/// \def kXMP_NS_RDF
/// \brief The XML namespace for RDF.
///
/// \def kXMP_NS_XML
/// \brief The XML namespace for XML.
///
/// @}

#define kXMP_NS_DC             "http://purl.org/dc/elements/1.1/"

#define kXMP_NS_IPTCCore       "http://iptc.org/std/Iptc4xmpCore/1.0/xmlns/"
#define kXMP_NS_IPTCExt        "http://iptc.org/std/Iptc4xmpExt/2008-02-29/"

#define kXMP_NS_DICOM          "http://ns.adobe.com/DICOM/"

#define kXMP_NS_PLUS           "http://ns.useplus.org/ldf/xmp/1.0/"

#define kXMP_NS_PDFA_Schema    "http://www.aiim.org/pdfa/ns/schema#"
#define kXMP_NS_PDFA_Property  "http://www.aiim.org/pdfa/ns/property#"
#define kXMP_NS_PDFA_Type      "http://www.aiim.org/pdfa/ns/type#"
#define kXMP_NS_PDFA_Field     "http://www.aiim.org/pdfa/ns/field#"
#define kXMP_NS_PDFA_ID        "http://www.aiim.org/pdfa/ns/id/"
#define kXMP_NS_PDFA_Extension "http://www.aiim.org/pdfa/ns/extension/"

#define kXMP_NS_PDFX           "http://ns.adobe.com/pdfx/1.3/"
#define	kXMP_NS_PDFX_ID        "http://www.npes.org/pdfx/ns/id/"

#define kXMP_NS_RDF            "http://www.w3.org/1999/02/22-rdf-syntax-ns#"
#define kXMP_NS_XML            "http://www.w3.org/XML/1998/namespace"

// =================================================================================================
// Enums and macros used for option bits
// =====================================

/// \name Macros for standard option selections.
/// @{
///
/// \def kXMP_ArrayLastItem
/// \brief Options macro accesses last array item.
///
/// \def kXMP_UseNullTermination
/// \brief Options macro sets string style.
///
/// \def kXMP_NoOptions
/// \brief Options macro clears all property-type bits.
///
/// @}

#define kXMP_ArrayLastItem      ((XMP_Index)(-1L))
#define kXMP_UseNullTermination ((XMP_StringLen)(~0UL))
#define kXMP_NoOptions          ((XMP_OptionBits)0UL)

/// \name Macros for setting and testing general option bits.
/// @{
///
/// \def XMP_SetOption
/// \brief Macro sets an option flag bit.
///	\param var A variable storing an options flag.
/// \param opt The bit-flag constant to set.
///
/// \def XMP_ClearOption
/// \brief Macro clears an option flag bit.
///	\param var A variable storing an options flag.
/// \param opt The bit-flag constant to clear.
///
/// \def XMP_TestOption
/// \brief Macro reports whether an option flag bit is set.
///	\param var A variable storing an options flag.
/// \param opt The bit-flag constant to test.
/// \return True if the bit is set.
///
/// \def XMP_OptionIsSet
/// \brief Macro reports whether an option flag bit is set.
///	\param var A variable storing an options flag.
/// \param opt The bit-flag constant to test.
/// \return True if the bit is set.
///
/// \def XMP_OptionIsClear
/// \brief Macro reports whether an option flag bit is clear.
///	\param var A variable storing an options flag.
/// \param opt The bit-flag constant to test.
/// \return True if the bit is clear.
///
/// @}

#define XMP_SetOption(var,opt)      var |= (opt)
#define XMP_ClearOption(var,opt)    var &= ~(opt)
#define XMP_TestOption(var,opt)     (((var) & (opt)) != 0)
#define XMP_OptionIsSet(var,opt)    (((var) & (opt)) != 0)
#define XMP_OptionIsClear(var,opt)  (((var) & (opt)) == 0)

/// \name Macros for setting and testing specific option bits.
/// @{
///
/// \def XMP_PropIsSimple
/// \brief Macro reports the property type specified by an options flag.
/// \param opt The options flag to check.
///
/// \def XMP_PropIsStruct
/// \brief Macro reports the property type specified by an options flag.
/// \param opt The options flag to check.
///
/// \def XMP_PropIsArray
/// \brief Macro reports the property type specified by an options flag.
/// \param opt The options flag to check.
///
/// \def XMP_ArrayIsUnordered
/// \brief Macro reports the property type specified by an options flag.
/// \param opt The options flag to check.
///
/// \def XMP_ArrayIsOrdered
/// \brief Macro reports the property type specified by an options flag.
/// \param opt The options flag to check.
///
/// \def XMP_ArrayIsAlternate
/// \brief Macro reports the property type specified by an options flag.
/// \param opt The options flag to check.
///
/// \def XMP_ArrayIsAltText
/// \brief Macro reports the property type specified by an options flag.
/// \param opt The options flag to check.
///
/// \def XMP_PropHasQualifiers
/// \brief Macro reports the property type specified by an options flag.
/// \param opt The options flag to check.
///
/// \def XMP_PropIsQualifier
/// \brief Macro reports the property type specified by an options flag.
/// \param opt The options flag to check.
///
/// \def XMP_PropHasLang
/// \brief Macro reports the property type specified by an options flag.
/// \param opt The options flag to check.
///
/// \def XMP_NodeIsSchema
/// \brief Macro reports the property type specified by an options flag.
/// \param opt The options flag to check.
///
/// \def XMP_PropIsAlias
/// \brief Macro reports the property type specified by an options flag.
/// \param opt The options flag to check.
///
/// @}

#define XMP_PropIsSimple(opt)       (((opt) & kXMP_PropCompositeMask) == 0)
#define XMP_PropIsStruct(opt)       (((opt) & kXMP_PropValueIsStruct) != 0)
#define XMP_PropIsArray(opt)        (((opt) & kXMP_PropValueIsArray) != 0)

#define XMP_ArrayIsUnordered(opt)   (((opt) & kXMP_PropArrayIsOrdered) == 0)
#define XMP_ArrayIsOrdered(opt)     (((opt) & kXMP_PropArrayIsOrdered) != 0)
#define XMP_ArrayIsAlternate(opt)   (((opt) & kXMP_PropArrayIsAlternate) != 0)
#define XMP_ArrayIsAltText(opt)     (((opt) & kXMP_PropArrayIsAltText) != 0)

#define XMP_PropHasQualifiers(opt)  (((opt) & kXMP_PropHasQualifiers) != 0)
#define XMP_PropIsQualifier(opt)    (((opt) & kXMP_PropIsQualifier) != 0)
#define XMP_PropHasLang(opt)        (((opt) & kXMP_PropHasLang) != 0)

#define XMP_NodeIsSchema(opt)       (((opt) & kXMP_SchemaNode) != 0)
#define XMP_PropIsAlias(opt)        (((opt) & kXMP_PropIsAlias) != 0)

// -------------------------------------------------------------------------------------------------

/// Option bit flags for the \c TXMPMeta property accessor functions.
enum {

	/// The XML string form of the property value is a URI, use rdf:resource attribute. DISCOURAGED
    kXMP_PropValueIsURI       = 0x00000002UL,

	// ------------------------------------------------------
    // Options relating to qualifiers attached to a property.

	/// The property has qualifiers, includes \c rdf:type and \c xml:lang.
    kXMP_PropHasQualifiers    = 0x00000010UL,

	/// This is a qualifier for some other property, includes \c rdf:type and \c xml:lang.
	/// Qualifiers can have arbitrary structure, and can themselves have qualifiers. If the
	/// qualifier itself has a structured value, this flag is only set for the top node of the
	/// qualifier's subtree.
    kXMP_PropIsQualifier      = 0x00000020UL,

	/// Implies \c #kXMP_PropHasQualifiers, property has \c xml:lang.
    kXMP_PropHasLang          = 0x00000040UL,

	/// Implies \c #kXMP_PropHasQualifiers, property has \c rdf:type.
    kXMP_PropHasType          = 0x00000080UL,

	// --------------------------------------------
    // Options relating to the data structure form.

	/// The value is a structure with nested fields.
    kXMP_PropValueIsStruct    = 0x00000100UL,

	/// The value is an array (RDF alt/bag/seq). The "ArrayIs..." flags identify specific types
	/// of array; default is a general unordered array, serialized using an \c rdf:Bag container.
    kXMP_PropValueIsArray     = 0x00000200UL,

	/// The item order does not matter.
    kXMP_PropArrayIsUnordered = kXMP_PropValueIsArray,

	/// Implies \c #kXMP_PropValueIsArray, item order matters. It is serialized using an \c rdf:Seq container.
    kXMP_PropArrayIsOrdered   = 0x00000400UL,

	/// Implies \c #kXMP_PropArrayIsOrdered, items are alternates. It is serialized using an \c rdf:Alt container.
    kXMP_PropArrayIsAlternate = 0x00000800UL,

	// ------------------------------------
    // Additional struct and array options.

	/// Implies \c #kXMP_PropArrayIsAlternate, items are localized text.  Each array element is a
	/// simple property with an \c xml:lang attribute.
    kXMP_PropArrayIsAltText   = 0x00001000UL,

    // kXMP_InsertBeforeItem  = 0x00004000UL,  ! Used by SetXyz functions.
    // kXMP_InsertAfterItem   = 0x00008000UL,  ! Used by SetXyz functions.

	// ----------------------------
    // Other miscellaneous options.

	/// This property is an alias name for another property.  This is only returned by
	/// \c TXMPMeta::GetProperty() and then only if the property name is simple, not an path expression.
    kXMP_PropIsAlias          = 0x00010000UL,

	/// This property is the base value (actual) for a set of aliases.This is only returned by
	/// \c TXMPMeta::GetProperty() and then only if the property name is simple, not an path expression.
    kXMP_PropHasAliases       = 0x00020000UL,

	/// The value of this property is "owned" by the application, and should not generally be editable in a UI.
    kXMP_PropIsInternal       = 0x00040000UL,

	/// The value of this property is not derived from the document content.
    kXMP_PropIsStable         = 0x00100000UL,

	/// The value of this property is derived from the document content.
    kXMP_PropIsDerived        = 0x00200000UL,

    // kXMPUtil_AllowCommas   = 0x10000000UL,  ! Used by TXMPUtils::CatenateArrayItems and ::SeparateArrayItems.
    // kXMP_DeleteExisting    = 0x20000000UL,  ! Used by TXMPMeta::SetXyz functions to delete any pre-existing property.
    // kXMP_SchemaNode        = 0x80000000UL,  ! Returned by iterators - #define to avoid warnings

	// ------------------------------
    // Masks that are multiple flags.

	/// Property type bit-flag mask for all array types
    kXMP_PropArrayFormMask    = kXMP_PropValueIsArray | kXMP_PropArrayIsOrdered | kXMP_PropArrayIsAlternate | kXMP_PropArrayIsAltText,

	/// Property type bit-flag mask for composite types (array and struct)
    kXMP_PropCompositeMask    = kXMP_PropValueIsStruct | kXMP_PropArrayFormMask,

	/// Mask for bits that are reserved for transient use by the implementation.
    kXMP_ImplReservedMask     = 0x70000000L

};

#define kXMP_SchemaNode ((XMP_OptionBits)0x80000000UL)

/// Option bit flags for the \c TXMPMeta property setting functions. These option bits are shared
/// with the accessor functions:
///   \li \c #kXMP_PropValueIsURI
///   \li \c #kXMP_PropValueIsStruct
///   \li \c #kXMP_PropValueIsArray
///   \li \c #kXMP_PropArrayIsOrdered
///   \li \c #kXMP_PropArrayIsAlternate
///   \li \c #kXMP_PropArrayIsAltText
enum {

    /// Option for array item location: Insert a new item before the given index.
    kXMP_InsertBeforeItem      = 0x00004000UL,

    /// Option for array item location: Insert a new item after the given index.
    kXMP_InsertAfterItem       = 0x00008000UL,

    /// Delete any pre-existing property.
    kXMP_DeleteExisting        = 0x20000000UL,

	/// Bit-flag mask for property-value option bits
    kXMP_PropValueOptionsMask  = kXMP_PropValueIsURI,

	/// Bit-flag mask for array-item location bits
    kXMP_PropArrayLocationMask = kXMP_InsertBeforeItem | kXMP_InsertAfterItem

};

// -------------------------------------------------------------------------------------------------

/// Option bit flags for \c TXMPMeta::ParseFromBuffer().
enum {

	/// Require a surrounding \c x:xmpmeta element.
    kXMP_RequireXMPMeta   = 0x0001UL,

	/// This is the not last input buffer for this parse stream.
    kXMP_ParseMoreBuffers = 0x0002UL,

	/// Do not reconcile alias differences, throw an exception.
    kXMP_StrictAliasing   = 0x0004UL

};

/// Option bit flags for \c TXMPMeta::SerializeToBuffer().
enum {

    // *** Option to remove empty struct/array, or leaf with empty value?

	/// Omit the XML packet wrapper.
    kXMP_OmitPacketWrapper   = 0x0010UL,

	/// Default is a writeable packet.
    kXMP_ReadOnlyPacket      = 0x0020UL,

	/// Use a compact form of RDF.
    kXMP_UseCompactFormat    = 0x0040UL,

	/// Use a canonical form of RDF.
    kXMP_UseCanonicalFormat    = 0x0080UL,

	/// Include a padding allowance for a thumbnail image.
    kXMP_IncludeThumbnailPad = 0x0100UL,

	/// The padding parameter is the overall packet length.
    kXMP_ExactPacketLength   = 0x0200UL,

	/// Omit all formatting whitespace.
    kXMP_OmitAllFormatting   = 0x0800UL,

    /// Omit the x:xmpmeta element surrounding the rdf:RDF element.
    kXMP_OmitXMPMetaElement  = 0x1000UL,

    _XMP_LittleEndian_Bit    = 0x0001UL,  // ! Don't use directly, see the combined values below!
    _XMP_UTF16_Bit           = 0x0002UL,
    _XMP_UTF32_Bit           = 0x0004UL,

	/// Bit-flag mask for encoding-type bits
    kXMP_EncodingMask        = 0x0007UL,

	/// Use UTF8 encoding
    kXMP_EncodeUTF8          = 0UL,

	/// Use UTF16 big-endian encoding
    kXMP_EncodeUTF16Big      = _XMP_UTF16_Bit,

	/// Use UTF16 little-endian encoding
    kXMP_EncodeUTF16Little   = _XMP_UTF16_Bit | _XMP_LittleEndian_Bit,

	/// Use UTF32 big-endian encoding
    kXMP_EncodeUTF32Big      = _XMP_UTF32_Bit,

	/// Use UTF13 little-endian encoding
    kXMP_EncodeUTF32Little   = _XMP_UTF32_Bit | _XMP_LittleEndian_Bit

};

// -------------------------------------------------------------------------------------------------

/// Option bit flags for \c TXMPIterator construction.
enum {

	/// The low 8 bits are an enum of what data structure to iterate.
    kXMP_IterClassMask      = 0x00FFUL,

    /// Iterate the property tree of a TXMPMeta object.
    kXMP_IterProperties     = 0x0000UL,

	/// Iterate the global alias table.
    kXMP_IterAliases        = 0x0001UL,

	/// Iterate the global namespace table.
    kXMP_IterNamespaces     = 0x0002UL,

	/// Just do the immediate children of the root, default is subtree.
    kXMP_IterJustChildren   = 0x0100UL,

	/// Just do the leaf nodes, default is all nodes in the subtree.
    kXMP_IterJustLeafNodes  = 0x0200UL,

	/// Return just the leaf part of the path, default is the full path.
    kXMP_IterJustLeafName   = 0x0400UL,

	 /// Omit all qualifiers.
    kXMP_IterOmitQualifiers = 0x1000UL

};

/// Option bit flags for \c TXMPIterator::Skip().
enum {

	/// Skip the subtree below the current node.
    kXMP_IterSkipSubtree    = 0x0001UL,

	/// Skip the subtree below and remaining siblings of the current node.
    kXMP_IterSkipSiblings   = 0x0002UL

};

// -------------------------------------------------------------------------------------------------

/// Option bit flags for \c TXMPUtils::CatenateArrayItems() and \c TXMPUtils::SeparateArrayItems().
/// These option bits are shared with the accessor functions:
///   \li \c #kXMP_PropValueIsArray,
///   \li \c #kXMP_PropArrayIsOrdered,
///   \li \c #kXMP_PropArrayIsAlternate,
///   \li \c #kXMP_PropArrayIsAltText
enum {

	/// Allow commas in item values, default is separator.
    kXMPUtil_AllowCommas      = 0x10000000UL

};

/// Option bit flags for \c TXMPUtils::ApplyTemplate().
enum {

	 /// Do all properties, default is just external properties.
    kXMPTemplate_IncludeInternalProperties = 0x0001UL,

	/// Perform a Replace operation, add new properties and modify existing ones.
    kXMPTemplate_ReplaceExistingProperties = 0x0002UL,

	/// Similar to Replace, also delete if the template has an empty value.
    kXMPTemplate_ReplaceWithDeleteEmpty = 0x0004UL,

	/// Perform an Add operation, add properties if they don't already exist.
    kXMPTemplate_AddNewProperties = 0x0008UL,

    /// Perform a Clear operation, keep named properties and delete everything else.
    kXMPTemplate_ClearUnnamedProperties = 0x0010UL

};

/// Option bit flags for \c TXMPUtils::RemoveProperties() and \c TXMPUtils::AppendProperties().
enum {

	 /// Do all properties, default is just external properties.
    kXMPUtil_DoAllProperties   = 0x0001UL,

	/// Replace existing values, default is to leave them.
    kXMPUtil_ReplaceOldValues  = 0x0002UL,

	/// Delete properties if the new value is empty.
    kXMPUtil_DeleteEmptyValues = 0x0004UL,

	/// Include aliases, default is just actual properties.
    kXMPUtil_IncludeAliases    = 0x0800UL

};

// =================================================================================================
// Types and Constants for XMPFiles
// ================================

/// Seek mode constants for use with XMP_IO and inside XMPFiles library code.
enum SeekMode { kXMP_SeekFromStart, kXMP_SeekFromCurrent, kXMP_SeekFromEnd };

/// File format constants for use with XMPFiles.
enum {

    // ! Hex used to avoid gcc warnings. Leave the constants so the text reads big endian. There
    // ! seems to be no decent way on UNIX to determine the target endianness at compile time.
    // ! Forcing it on the client isn't acceptable.

	// --------------------
    // Public file formats.

	/// Public file format constant: 'PDF '
    kXMP_PDFFile             = 0x50444620UL,
	/// Public file format constant: 'PS  ', general PostScript following DSC conventions
    kXMP_PostScriptFile      = 0x50532020UL,
	/// Public file format constant: 'EPS ', encapsulated PostScript
    kXMP_EPSFile             = 0x45505320UL,

	/// Public file format constant: 'JPEG'
    kXMP_JPEGFile            = 0x4A504547UL,
	/// Public file format constant: 'JPX ', JPEG 2000, ISO 15444-1
    kXMP_JPEG2KFile          = 0x4A505820UL,
	/// Public file format constant: 'TIFF'
    kXMP_TIFFFile            = 0x54494646UL,
	/// Public file format constant: 'GIF '
    kXMP_GIFFile             = 0x47494620UL,
	/// Public file format constant: 'PNG '
    kXMP_PNGFile             = 0x504E4720UL,

	/// Public file format constant: 'SWF '
    kXMP_SWFFile             = 0x53574620UL,
	/// Public file format constant: 'FLA '
    kXMP_FLAFile             = 0x464C4120UL,
	/// Public file format constant: 'FLV '
    kXMP_FLVFile             = 0x464C5620UL,

	/// Public file format constant: 'MOV ', Quicktime
    kXMP_MOVFile             = 0x4D4F5620UL,
	/// Public file format constant: 'AVI '
    kXMP_AVIFile             = 0x41564920UL,
	/// Public file format constant: 'CIN ', Cineon
    kXMP_CINFile             = 0x43494E20UL,
 	/// Public file format constant: 'WAV '
    kXMP_WAVFile             = 0x57415620UL,
	/// Public file format constant: 'MP3 '
    kXMP_MP3File             = 0x4D503320UL,
	/// Public file format constant: 'SES ', Audition session
    kXMP_SESFile             = 0x53455320UL,
	/// Public file format constant: 'CEL ', Audition loop
    kXMP_CELFile             = 0x43454C20UL,
	/// Public file format constant: 'MPEG'
    kXMP_MPEGFile            = 0x4D504547UL,
	/// Public file format constant: 'MP2 '
    kXMP_MPEG2File           = 0x4D503220UL,
	/// Public file format constant: 'MP4 ', ISO 14494-12 and -14
    kXMP_MPEG4File           = 0x4D503420UL,
	/// Public file format constant: 'MXF '
    kXMP_MXFFile             = 0x4D584620UL,
	/// Public file format constant: 'WMAV', Windows Media Audio and Video
    kXMP_WMAVFile            = 0x574D4156UL,
	/// Public file format constant:  'AIFF'
    kXMP_AIFFFile            = 0x41494646UL,
	/// Public file format constant:  'RED ', RED file format
    kXMP_REDFile            = 0x52454420UL,
	/// Public file format constant:  'P2  ', a collection not really a single file
    kXMP_P2File              = 0x50322020UL,
	/// Public file format constant:  'XDCF', a collection not really a single file
    kXMP_XDCAM_FAMFile       = 0x58444346UL,
	/// Public file format constant:  'XDCS', a collection not really a single file
    kXMP_XDCAM_SAMFile       = 0x58444353UL,
	/// Public file format constant:  'XDCX', a collection not really a single file
    kXMP_XDCAM_EXFile        = 0x58444358UL,
	/// Public file format constant:  'AVHD', a collection not really a single file
    kXMP_AVCHDFile           = 0x41564844UL,
	/// Public file format constant:  'SHDV', a collection not really a single file
    kXMP_SonyHDVFile         = 0x53484456UL,
	/// Public file format constant:  'CNXF', a collection not really a single file
    kXMP_CanonXFFile         = 0x434E5846UL,

	/// Public file format constant: 'HTML'
    kXMP_HTMLFile            = 0x48544D4CUL,
	/// Public file format constant: 'XML '
    kXMP_XMLFile             = 0x584D4C20UL,
	/// Public file format constant:  'text'
    kXMP_TextFile            = 0x74657874UL,

	// -------------------------------
    // Adobe application file formats.

	/// Adobe application file format constant: 'PSD '
    kXMP_PhotoshopFile       = 0x50534420UL,
	/// Adobe application file format constant: 'AI  '
    kXMP_IllustratorFile     = 0x41492020UL,
	/// Adobe application file format constant: 'INDD'
    kXMP_InDesignFile        = 0x494E4444UL,
	/// Adobe application file format constant: 'AEP '
    kXMP_AEProjectFile       = 0x41455020UL,
	/// Adobe application file format constant: 'AET ', After Effects Project Template
    kXMP_AEProjTemplateFile  = 0x41455420UL,
	/// Adobe application file format constant: 'FFX '
    kXMP_AEFilterPresetFile  = 0x46465820UL,
	/// Adobe application file format constant: 'NCOR'
    kXMP_EncoreProjectFile   = 0x4E434F52UL,
	/// Adobe application file format constant: 'PRPJ'
    kXMP_PremiereProjectFile = 0x5052504AUL,
	/// Adobe application file format constant: 'PRTL'
    kXMP_PremiereTitleFile   = 0x5052544CUL,
	/// Adobe application file format constant: 'UCF ', Universal Container Format
	kXMP_UCFFile             = 0x55434620UL,

	// -------
    // Others.

	/// Unknown file format constant: '    '
    kXMP_UnknownFile         = 0x20202020UL

};

/// Type for file format identification constants. See \c #kXMP_PDFFile and following.
typedef XMP_Uns32 XMP_FileFormat;

// -------------------------------------------------------------------------------------------------

/// Byte-order masks, do not use directly
enum {
    kXMP_CharLittleEndianMask = 1,
    kXMP_Char16BitMask        = 2,
    kXMP_Char32BitMask        = 4
};

/// Constants to allow easy testing for 16/32 bit and big/little endian.
enum {
	/// 8-bit
    kXMP_Char8Bit        = 0,
	/// 16-bit big-endian
    kXMP_Char16BitBig    = kXMP_Char16BitMask,
	/// 16-bit little-endian
    kXMP_Char16BitLittle = kXMP_Char16BitMask | kXMP_CharLittleEndianMask,
	/// 32-bit big-endian
    kXMP_Char32BitBig    = kXMP_Char32BitMask,
	/// 32-bit little-endian
    kXMP_Char32BitLittle = kXMP_Char32BitMask | kXMP_CharLittleEndianMask,
	/// Variable or not-yet-known cases
    kXMP_CharUnknown     = 1
};

/// \name Macros to test components of the character form mask
/// @{
///
/// \def XMP_CharFormIs16Bit
/// \brief Macro reports the encoding of a character.
/// \param f The character to check.
///
/// \def XMP_CharFormIs32Bit
/// \brief Macro reports the encoding of a character.
/// \param f The character to check.
///
/// \def XMP_CharFormIsBigEndian
/// \brief Macro reports the byte-order of a character.
/// \param f The character to check.
///
/// \def XMP_CharFormIsLittleEndian
/// \brief Macro reports the byte-order of a character.
/// \param f The character to check.
///
/// \def XMP_GetCharSize
/// \brief Macro reports the byte-size of a character.
/// \param f The character to check.
///
/// \def XMP_CharToSerializeForm
/// \brief Macro converts \c XMP_Uns8 to \c XMP_OptionBits.
/// \param cf The character to convert.
///
/// \def XMP_CharFromSerializeForm
/// \brief Macro converts \c XMP_OptionBits to \c XMP_Uns8.
/// \param sf The character to convert.
///
/// @}

#define XMP_CharFormIs16Bit(f)         ( ((int)(f) & kXMP_Char16BitMask) != 0 )
#define XMP_CharFormIs32Bit(f)         ( ((int)(f) & kXMP_Char32BitMask) != 0 )
#define XMP_CharFormIsBigEndian(f)     ( ((int)(f) & kXMP_CharLittleEndianMask) == 0 )
#define XMP_CharFormIsLittleEndian(f)  ( ((int)(f) & kXMP_CharLittleEndianMask) != 0 )
#define XMP_GetCharSize(f)             ( ((int)(f)&6) == 0 ? 1 : (int)(f)&6 )
#define XMP_CharToSerializeForm(cf)    ( (XMP_OptionBits)(cf) )
#define XMP_CharFromSerializeForm(sf)  ( (XMP_Uns8)(sf) )

/// \def kXMPFiles_UnknownOffset
/// \brief Constant for an unknown packet offset within a file.
#define kXMPFiles_UnknownOffset	((XMP_Int64)-1)

/// \def kXMPFiles_UnknownLength
/// \brief Constant for an unknown packet length within a file.
#define kXMPFiles_UnknownLength	((XMP_Int32)-1)

/// XMP packet description
struct XMP_PacketInfo {

	/// Packet offset in the file in bytes, -1 if unknown.
    XMP_Int64 offset;
	/// Packet length in the file in bytes, -1 if unknown.
    XMP_Int32 length;
	/// Packet padding size in bytes, zero if unknown.
    XMP_Int32 padSize;   // Zero if unknown.

	/// Character format using the values \c kXMP_Char8Bit, \c kXMP_Char16BitBig, etc.
    XMP_Uns8  charForm;
	/// True if there is a packet wrapper and the trailer says writeable by dumb packet scanners.
    XMP_Bool  writeable;
    /// True if there is a packet wrapper, the "<?xpacket...>" XML processing instructions.
    XMP_Bool  hasWrapper;

	/// Padding to make the struct's size be a multiple 4.
    XMP_Uns8  pad;

	/// Default constructor.
	XMP_PacketInfo() : offset(kXMPFiles_UnknownOffset), length(kXMPFiles_UnknownLength),
					   padSize(0), charForm(0), writeable(0), hasWrapper(0), pad(0) {};

};

/// Version of the XMP_PacketInfo type
enum {
	/// Version of the XMP_PacketInfo type
	kXMP_PacketInfoVersion = 3
};

// -------------------------------------------------------------------------------------------------

/// Option bit flags for \c TXMPFiles::Initialize().
enum {
    /// Ignore non-XMP text that uses an undefined "local" encoding.
    kXMPFiles_IgnoreLocalText = 0x0002,
    /// Combination of flags necessary for server products using XMPFiles.
    kXMPFiles_ServerMode      = kXMPFiles_IgnoreLocalText
};

/// Option bit flags for \c TXMPFiles::GetFormatInfo().
enum {

	/// Can inject first-time XMP into an existing file.
    kXMPFiles_CanInjectXMP        = 0x00000001,

	/// Can expand XMP or other metadata in an existing file.
    kXMPFiles_CanExpand           = 0x00000002,

	/// Can copy one file to another, writing new metadata.
    kXMPFiles_CanRewrite          = 0x00000004,

	 /// Can expand, but prefers in-place update.
    kXMPFiles_PrefersInPlace      = 0x00000008,

	/// Supports reconciliation between XMP and other forms.
    kXMPFiles_CanReconcile        = 0x00000010,

	 /// Allows access to just the XMP, ignoring other forms.
    kXMPFiles_AllowsOnlyXMP       = 0x00000020,

	/// File handler returns raw XMP packet information.
    kXMPFiles_ReturnsRawPacket    = 0x00000040,

	/// The file handler does the file open and close.
    kXMPFiles_HandlerOwnsFile     = 0x00000100,

	/// The file handler allows crash-safe file updates.
    kXMPFiles_AllowsSafeUpdate    = 0x00000200,

	/// The file format needs the XMP packet to be read-only.
    kXMPFiles_NeedsReadOnlyPacket = 0x00000400,

	/// The file handler uses a "sidecar" file for the XMP.
    kXMPFiles_UsesSidecarXMP      = 0x00000800,

	/// The format is folder oriented, for example the P2 video format.
    kXMPFiles_FolderBasedFormat   = 0x00001000,

	/// The file Handler is capable of notifying progress notifications
    kXMPFiles_CanNotifyProgress   = 0x00002000,

	/// The plugin handler is not capable for delay loading
	kXMPFiles_NeedsPreloading      = 0x00004000

};

/// Option bit flags for \c TXMPFiles::OpenFile().
enum {

	/// Open for read-only access.
    kXMPFiles_OpenForRead           = 0x00000001,

	/// Open for reading and writing.
    kXMPFiles_OpenForUpdate         = 0x00000002,

	/// Only the XMP is wanted, allows space/time optimizations.
    kXMPFiles_OpenOnlyXMP           = 0x00000004,

	/// Force use of the given handler (format), do not even verify the format.
    kXMPFiles_ForceGivenHandler     = 0x00000008,
	
	/// Be strict about only attempting to use the designated file handler, no fallback to other handlers.
    kXMPFiles_OpenStrictly          = 0x00000010,

	/// Require the use of a smart handler.
    kXMPFiles_OpenUseSmartHandler   = 0x00000020,

	/// Force packet scanning, do not use a smart handler.
    kXMPFiles_OpenUsePacketScanning = 0x00000040,

	/// Only packet scan files "known" to need scanning.
    kXMPFiles_OpenLimitedScanning   = 0x00000080,

    /// Attempt to repair a file opened for update, default is to not open (throw an exception).
    kXMPFiles_OpenRepairFile        = 0x00000100

};

/// Option bit flags for \c TXMPFiles::CloseFile().
enum {
	/// Write into a temporary file and swap for crash safety.
    kXMPFiles_UpdateSafely = 0x0001
};

// =================================================================================================
// Error notification and Exceptions
// =================================

/// \name Error notification and Exceptions
/// @{
///
/// From the beginning through version 5.5, XMP Tookit errors result in throwing an \c XMP_Error
/// exception. For the most part exceptions were thrown early and thus API calls aborted as soon as
/// an error was detected. Starting in version 5.5, support has been added for notifications of
/// errors arising in calls to \c TXMPMeta and \c TXMPFiles functions.
///
/// A client can register an error notification callback function for a \c TXMPMeta or \c TXMPFiles
/// object. This can be done as a global default or individually to each object. The global default
/// applies to all objects created after it is registered. Within the object there is no difference
/// between the global default or explicitly registered callback. The callback function returns a
/// \c bool value indicating if recovery should be attempted (true) or an exception thrown (false).
/// If no callback is registered, a best effort at recovery and continuation will be made with an
/// exception thrown if recovery is not possible. More details can be found in the \c TXMPMeta and
/// \c TXMPFiles documentation.
///
/// The \c XMP_Error class contains a numeric code and an English explanation. New numeric codes may
/// be added at any time. There are typically many possible explanations for each numeric code. The
/// explanations try to be precise about the specific circumstances causing the error.
///
/// \note The explanation string is for debugging use only. It must not be shown to users in a
/// final product. It is written for developers not users, and never localized.

typedef XMP_Uns8 XMP_ErrorSeverity;

/// Severity codes for error notifications
enum {
    /// Partial recovery and continuation is possible.
    kXMPErrSev_Recoverable    = 0,
    /// Recovery is not possible, an exception will be thrown aborting the API call.
    kXMPErrSev_OperationFatal = 1,
    /// Recovery is not possible, an exception will be thrown, the file is corrupt and possibly unusable.
    kXMPErrSev_FileFatal      = 2,
    /// Recovery is not possible, an exception will be thrown, the entire process should be aborted.
    kXMPErrSev_ProcessFatal   = 3
};

// -------------------------------------------------------------------------------------------------
/// The signature of a client-defined callback for TXMPMeta error notifications.
///
/// @param context A pointer used to carry client-private context.
///
/// @param severity The severity of the error, see the \c XMP_ErrorSeverity values.
///
/// @param cause A numeric code for the cause of the error, from the XMP_Error exception codes.
/// Codes used with TXMPMeta error notifications:
/// \li \c kXMPErr_BadXML - An XML syntax error found during parsing.
/// \li \c kXMPErr_BadRDF - A syntax or semantic parsing error in the XMP subset of RDF.
/// \li \c kXMPErr_BadXMP - A semantic XMP data model error.
/// \li \c kXMPErr_BadValue - An XMP value error, wrong type, out of range, etc.
/// \li \c kXMPErr_NoMemory - A heap allocation failure.
///
/// @param message An explanation of the error, for debugging use only. This should not be displayed
/// to users in a final product.
///
/// @return True if the operation should continue with a best effort attempt at recovery, false if
/// it should be aborted with an exception thrown from the library back to the original caller.
/// Recovery is possible only if the severity is kXMPErrSev_Recoverable, an exception will be
/// thrown on return from the callback in all other cases.
///
/// @see \c TXMPMeta::SetDefaultErrorCallback() and \c TXMPMeta::SetErrorCallback()

typedef bool (* XMPMeta_ErrorCallbackProc) ( void* context, XMP_ErrorSeverity severity, XMP_Int32 cause, XMP_StringPtr message );

// -------------------------------------------------------------------------------------------------
/// The signature of a client-defined callback for TXMPFiles error notifications.
///
/// @param context A pointer used to carry client-private context.
///
/// @param filePath The path for the file involved in the error.
///
/// @param severity The severity of the error, see the \c XMP_ErrorSeverity values.
///
/// @param cause A numeric code for the cause of the error, from the XMP_Error exception codes.
/// Codes used with TXMPFiles error notifications:
/// \li \c kXMPErr_NoFile - A file does not exist
/// \li \c kXMPErr_FilePermission - A file exists but cannot be opened
/// \li \c kXMPErr_FilePathNotAFile - A path exists which is not a file
/// \li \c dXMPErr_RejectedFileExtension - Any Operation called on rejected file extension
/// \li \c KXMPErr_NoFileHandler - No suitable handler is found for the file
/// \li \c kXMPErr_DiskSpace - A file write fails due to lack of disk space
/// \li \c kXMPErr_ReadError - A file read fails
/// \li \c kXMPErr_WriteError - A file write fails for some other reason than space
/// \li \c kXMPErr_BadFileFormat - A file is corrupt or ill-formed
/// \li \c kXMPErr_BadBlockFormat - A portion of a file is corrupt or ill-formed
/// \li \c kXMPErr_BadValue - An XMP or non-XMP metadata item has an invalid value
/// \li \c kXMPErr_NoMemory - A heap allocation failure
///
/// @param message An explanation of the error, for debugging use only. This should not be displayed
/// to users in a final product.
///
/// @return True if the operation should continue with a best effort attempt at recovery, false if
/// it should be aborted with an exception thrown from the library back to the original caller.
/// Recovery is possible only if the severity is kXMPErrSev_Recoverable, an exception will be
/// thrown on return from the callback in all other cases.
///
/// @see \c TXMPFiles::SetDefaultErrorCallback() and \c TXMPFiles::SetErrorCallback()

typedef bool (* XMPFiles_ErrorCallbackProc) ( void* context, XMP_StringPtr filePath, XMP_ErrorSeverity severity, XMP_Int32 cause, XMP_StringPtr message );

// -------------------------------------------------------------------------------------------------
/// Internal: The signatures of client-side wrappers for the error notification callbacks.

typedef XMP_Bool (* XMPMeta_ErrorCallbackWrapper) ( XMPMeta_ErrorCallbackProc clientProc, void* context,
                                    	        XMP_ErrorSeverity severity, XMP_Int32 cause, XMP_StringPtr message );

typedef XMP_Bool (* XMPFiles_ErrorCallbackWrapper) ( XMPFiles_ErrorCallbackProc clientProc, void* context,
                                     	         XMP_StringPtr filePath, XMP_ErrorSeverity severity,
                                    	         XMP_Int32 cause, XMP_StringPtr message );

/// XMP Toolkit error, associates an error code with a descriptive error string.
class XMP_Error {
public:

	/// @brief Constructor for an XMP_Error.
	///
	/// @param _id The numeric code.
	///
	/// @param _errMsg The descriptive string, for debugging use only. It must not be shown to users
	/// in a final product. It is written for developers, not users, and never localized.
	XMP_Error ( XMP_Int32 _id, XMP_StringPtr _errMsg ) : id(_id), errMsg(_errMsg), notified(false) {};

	/// Retrieves the numeric code from an XMP_Error.
	inline XMP_Int32     GetID() const     { return id; };

	/// Retrieves the descriptive string from an XMP_Error.
	inline XMP_StringPtr GetErrMsg() const { return errMsg; };

	/// Retrieves the information whether particular error is notified or not
	inline XMP_Bool      IsNotified() const { return notified; }

	/// Sets the notification status for an error
	inline void          SetNotified() { notified = true; };

private:
	/// Exception code. See constants \c #kXMPErr_Unknown and following.
	XMP_Int32     id;
	/// Descriptive string, for debugging use only. It must not be shown to users in a final
	/// product. It is written for developers, not users, and never localized.
	XMP_StringPtr errMsg;
	/// Variable to store whether this particular error is notified to user or not
	XMP_Bool notified;
};

/// XMP_Error exception code constants
enum {

	//  --------------------
    /// Generic error codes.

	/// No error
	kXMPErr_NoError          =  -1,

	/// Generic unknown error
    kXMPErr_Unknown          =   0,
	/// Generic undefined error
    kXMPErr_TBD              =   1,
	/// Generic unavailable error
    kXMPErr_Unavailable      =   2,
	/// Generic bad object error
    kXMPErr_BadObject        =   3,
	/// Generic bad parameter error
    kXMPErr_BadParam         =   4,
	/// Generic bad value error
    kXMPErr_BadValue         =   5,
	/// Generic assertion failure
    kXMPErr_AssertFailure    =   6,
	/// Generic enforcement failure
    kXMPErr_EnforceFailure   =   7,
	/// Generic unimplemented error
    kXMPErr_Unimplemented    =   8,
	/// Generic internal failure
    kXMPErr_InternalFailure  =   9,
	/// Generic deprecated error
    kXMPErr_Deprecated       =  10,
	/// Generic external failure
    kXMPErr_ExternalFailure  =  11,
	/// Generic user abort error
    kXMPErr_UserAbort        =  12,
	/// Generic standard exception
    kXMPErr_StdException     =  13,
	/// Generic unknown exception
    kXMPErr_UnknownException =  14,
	/// Generic out-of-memory error
    kXMPErr_NoMemory         =  15,
	/// Progress reporting callback requested abort
    kXMPErr_ProgressAbort    =  16,

	// ------------------------------------
    // More specific parameter error codes.

	/// Bad schema parameter
    kXMPErr_BadSchema        = 101,
	/// Bad XPath parameter
    kXMPErr_BadXPath         = 102,
	/// Bad options parameter
    kXMPErr_BadOptions       = 103,
	/// Bad index parameter
    kXMPErr_BadIndex         = 104,
	/// Bad iteration position
    kXMPErr_BadIterPosition  = 105,
	/// XML parsing error (deprecated)
    kXMPErr_BadParse         = 106,
	/// Serialization error
    kXMPErr_BadSerialize     = 107,
	/// File format error
    kXMPErr_BadFileFormat    = 108,
	/// No file handler found for format
    kXMPErr_NoFileHandler    = 109,
	/// Data too large for JPEG file format
    kXMPErr_TooLargeForJPEG  = 110,
    /// A file does not exist
    kXMPErr_NoFile           = 111,
    /// A file exists but cannot be opened
    kXMPErr_FilePermission   = 112,
    /// A file write failed due to lack of disk space
    kXMPErr_DiskSpace        = 113,
    /// A file read failed
    kXMPErr_ReadError        = 114,
    /// A file write failed for a reason other than lack of disk space
    kXMPErr_WriteError       = 115,
    /// A block of a file is ill-formed, e.g. invalid IPTC-IIM in a photo
    kXMPErr_BadBlockFormat   = 116,
    /// File Path is not a file
    kXMPErr_FilePathNotAFile = 117,
    /// Rejected File extension
    kXMPErr_RejectedFileExtension = 118,

	// -----------------------------------------------
    // File format and internal structure error codes.

	/// XML format error
    kXMPErr_BadXML           = 201,
	/// RDF format error
    kXMPErr_BadRDF           = 202,
	/// XMP format error
    kXMPErr_BadXMP           = 203,
	/// Empty iterator
    kXMPErr_EmptyIterator    = 204,
	/// Unicode error
    kXMPErr_BadUnicode       = 205,
	/// TIFF format error
    kXMPErr_BadTIFF          = 206,
	/// JPEG format error
    kXMPErr_BadJPEG          = 207,
	/// PSD format error
    kXMPErr_BadPSD           = 208,
	/// PSIR format error
    kXMPErr_BadPSIR          = 209,
	/// IPTC format error
    kXMPErr_BadIPTC          = 210,
	/// MPEG format error
    kXMPErr_BadMPEG          = 211

};

/// @}

// =================================================================================================
// Client callbacks
// ================

// -------------------------------------------------------------------------------------------------
/// \name Special purpose callback functions
/// @{

/// A signed 32-bit integer used as a status result for the output callback routine,
/// \c XMP_TextOutputProc. Zero means no error, all other values except -1 are private to the callback.
/// The callback is wrapped to prevent exceptions being thrown across DLL boundaries. Any exceptions
/// thrown out of the callback cause a return status of -1.

typedef XMP_Int32 XMP_Status;

// -------------------------------------------------------------------------------------------------
/// The signature of a client-defined callback for text output from XMP Toolkit debugging
/// operations. The callback is invoked one or more times for each line of output. The end of a line
/// is signaled by a '\\n' character at the end of the buffer. Formatting newlines are never present
/// in the middle of a buffer, but values of properties might contain any UTF-8 characters.
///
/// @param refCon A pointer to client-defined data passed to the TextOutputProc.
///
/// @param buffer  A string containing one line of output.
///
/// @param bufferSize The number of characters in the output buffer.
///
/// @return A success/fail status value. Any failure result aborts the output.
///
/// @see \c TXMPMeta::DumpObject()

typedef XMP_Status (* XMP_TextOutputProc) ( void *        refCon,
                                            XMP_StringPtr buffer,
                                            XMP_StringLen bufferSize );

// -------------------------------------------------------------------------------------------------
/// The signature of a client-defined callback to check for a user request to abort a time-consuming
/// operation within XMPFiles.
///
/// @param arg A pointer to caller-defined data passed from the registration call.
///
/// @return True to abort the current operation, which results in an exception being thrown.
///
/// @see \c TXMPFiles::SetAbortProc()

typedef bool (* XMP_AbortProc) ( void * arg );

// -------------------------------------------------------------------------------------------------
/// The signature of a client-defined callback for progress report notifications.
///
/// @param context A pointer used to carry client-private context.
///
/// @param elapsedTime The time in seconds since the progress reporting started.
///
/// @param fractionDone A float value estimating the amount of work already done, in the range of
/// 0.0 to 1.0. A value of 0.0 is given if the amount is not known, this happens if there is no
/// estimate total for the total work. The units of work are not defined, but should usually be
/// related to the number of bytes of I/O. This will go backwards if total work estimate changes.
///
/// @param secondsToGo A float value estimating the number of seconds left to complete the file
/// operation. A value of 0.0 is given if the amount is not known, this happens if the amount of
/// total work is unknown. This can go backwards according to throughput or if work estimate changes.
///
/// @return True if the file operation should continue, false if it should be aborted with an
/// exception being thrown from the XMPFiles library back to the original caller.
///
/// @see \c TXMPFiles::SetDefaultProgressCallback() and \c TXMPFiles::SetProgressCallback()

typedef bool (* XMP_ProgressReportProc) ( void * context, float elapsedTime, float fractionDone, float secondsToGo );

// -------------------------------------------------------------------------------------------------
/// Internal: The signature of a client-side wrapper for the progress report callback.

typedef XMP_Bool (* XMP_ProgressReportWrapper) ( XMP_ProgressReportProc proc, void * context,
											 float elapsedTime, float fractionDone, float secondsToGo );

/// @}

// =================================================================================================
// Stuff with no better place to be
// ================================

/// XMP Toolkit version information
typedef struct XMP_VersionInfo {
	/// The primary release number, the "1" in version "1.2.3".
    XMP_Uns8      major;
	/// The secondary release number, the "2" in version "1.2.3".
    XMP_Uns8      minor;
	/// The tertiary release number, the "3" in version "1.2.3".
    XMP_Uns8      micro;
	 /// A 0/1 boolean value, true if this is a debug build.
    XMP_Bool      isDebug;
	 /// A rolling build number, monotonically increasing in a release.
    XMP_Uns32     build;
	 /// Individual feature implementation flags.
    XMP_Uns32     flags;
	 /// A comprehensive version information string.
    XMP_StringPtr message;
} XMP_VersionInfo;

// =================================================================================================

#if __cplusplus
} // extern "C"
#endif

#include <vector>

#endif  // __XMP_Const_h__<|MERGE_RESOLUTION|>--- conflicted
+++ resolved
@@ -38,11 +38,7 @@
 // case only the declarations of the XMP_... types needs to change, not all of the uses. These
 // types are used where fixed sizes are required in order to have a known ABI for a DLL build.
 
-<<<<<<< HEAD
-#if XMP_MacBuild || defined(HAVE_STDINT_H)
-=======
-#if XMP_MacBuild | XMP_iOSBuild
->>>>>>> 4652015f
+#if XMP_MacBuild || XMP_iOSBuild || defined(HAVE_STDINT_H)
 
     typedef int8_t   XMP_Int8;
     typedef int16_t  XMP_Int16;
