<<<<<<< HEAD
2008-04-04  Hubert Figuiere  <hub@figuiere.net>

	* Start 2.1.0

=== 2.0.1 ===
=======
2008-04-05  Hubert Figuiere  <hub@figuiere.net>

	* source/XMPFiles/FormatSupport/Reconcile_Impl.cpp, 
	configure.ac: Check for iconv constness. (Closes #14613)

2008-04-04  Hubert Figuiere  <hub@figuiere.net>

	* exempi/xmp.h: no stdbool.h on Sun compilers
	(Closes #14612)
>>>>>>> ed953212

=== 2.0.0 ===

2008-04-01  Hubert Figuiere  <hub@figuiere.net>

	* configure.ac: This is really 2.0.0

	* exempi/tests/test1.cpp, exempi/tests/test1.xmp:
	Add a test on "Rating:".

2008-03-30  Hubert Figuiere  <hub@figuiere.net>

	* source/XMPFiles/FormatSupport/EndianUtils.hpp,
	configure.ac: Fix the endian detection. (Closes #15263)

2008-02-22  Hubert Figuiere  <hub@figuiere.net>

	* source/XMPCore/XMPMeta.cpp, 
	source/XMPFiles/FormatSupport/GIF_Support.cpp,
	source/XMPFiles/FormatSupport/ID3_Support.cpp,
	source/XMPFiles/FormatSupport/PNG_Support.cpp,
	source/XMPFiles/FormatSupport/PSIR_FileWriter.cpp,
	source/XMPFiles/FormatSupport/PSIR_MemoryReader.cpp,
	source/XMPFiles/FormatSupport/ReconcileIPTC.cpp,
	source/XMPFiles/FormatSupport/TIFF_Support.hpp:
	Add some missing includes. (Closes #14615)

	* source/XMPFiles/FormatSupport/EndianUtils.hpp: endian
	detection on Solaris. (Closes #14614)

=== 1.99.9 ===

2008-01-30  Hubert Figuiere  <hub@figuiere.net>

	* exempi/xmp.h (XMP_OPEN_OPNLYXMP): Bad API breakage fix (introduced
	in 1.99.8)

=== 1.99.8 ===

2008-01-23  Hubert Figuiere  <hub@figuiere.net>

	* source/XMPFiles/FormatSupport/GIF_Support.cpp (ReadHeader): Fix
	a nasty buffer overflow. Closes Debian #454297. Closes Gnome #484105
	Patch by Michael Biebl <biebl@debian.org>
	(ReadBlock): Fix another possible overflow similar to the one in
	ReadHeader()

2008-01-22  Hubert Figuiere  <hub@figuiere.net>

	* exempi/xmp.h: Fix a typo. (Closes #14200)

2008-01-18  Hubert Figuiere  <hub@figuiere.net>

	* source/XMPFiles/Makefile.am: Disable strict aliasing. This fix
	some nasty warning.

2008-01-13  Hubert Figuiere  <hub@figuiere.net>

	* configure.ac: Allow disabling unittest if you
	don't have boost (Closes #13712)

	* autogen.sh: Don't run autoheader. (Closes #14049)

	* autogen.sh: re-order commands in autogens.sh

=== 1.99.7 ===
	
2008-01-12  Hubert Figuiere  <hub@figuiere.net>

	* configure.ac: Fix the soversion. A mix-up occured in the last
	release.

=== 1.99.6 ===

2008-01-11  Hubert Figuiere  <hub@figuiere.net>

	* exempi/tests/test2.cpp (test_tiff_leak): Ensure that the file is
	writable.

2007-12-22  Hubert Figuiere  <hub@figuiere.net>

	* configure.ac: make boost optional as it is only for 	
	the unit tests. (Closes #13712)

	* configure.ac, m4/boost.m4, exempi/test/Makefile.am: 
	Change the BOOST detection macros.
	(Closes #13713)

2007-12-20  Hubert Figuiere  <hub@figuiere.net>

	* source/XMPCore/XMPUtils.cpp (ConvertFromInt64): Fix format
	for long long int that was causing a failure on ppc (big endian).

2007-12-19  Hubert Figuiere  <hub@figuiere.net>

	* exempi/exempi.cpp, exempi/tests/test1.cpp, 
	exempi/tests/test1.xmp, exempi/xmp.h: 
	Add setter/getter for int32, int64, bool, float.

	* exempi/xmpconsts.h, exempi/exempi.cpp: add ACR schema namespace
	
	* public/include/TXMPMeta.hpp, public/include/client-glue/TXMPMeta.incl_cpp,
	samples/source/XMPCoreCoverage.cpp, 
	source/XMPFiles/FormatSupport/ReconcileTIFF.cpp:
	Some APIs use long and long long. Change that.

	* source/XMPFiles/FormatSupport/TIFF_FileWriter.cpp, exempi/tests/*: 
	Fix a memory leak. See http://www.adobeforums.com/webx/.3bc42b73
	And test case.

	* exempi/tests/*, configure.ac: detect valgrind.
	Add leak detection support.

2007-12-17  Hubert Figuiere  <hub@figuiere.net>

	* autogen.sh: added for convenience for non-tarball builders.
	(Closes #13707)

2007-12-16  Hubert Figuiere  <hub@figuiere.net>

	* exempi/*: added new API for get/set datetime.

	* exempi/tests/*: refactor the test preparation.

2007-11-13  Hubert Figuiere  <hub@figuiere.net>

	* exempi/tests/*.c: Add a bunch of include deemed necessary 
	by suse factory.
	* Add a bunch of include deemed necessary by suse factory.

2007-11-08  Hubert Figuiere  <hub@figuiere.net>

	* source/XMPFiles/FormatSupport/Makefile.am: add
	-Wno-multichar to remove warnings.
	QuickTime_Support.cpp is in the dist as a noinst_HEADER
<|MERGE_RESOLUTION|>--- conflicted
+++ resolved
@@ -1,10 +1,9 @@
-<<<<<<< HEAD
 2008-04-04  Hubert Figuiere  <hub@figuiere.net>
 
 	* Start 2.1.0
 
 === 2.0.1 ===
-=======
+
 2008-04-05  Hubert Figuiere  <hub@figuiere.net>
 
 	* source/XMPFiles/FormatSupport/Reconcile_Impl.cpp, 
@@ -14,7 +13,6 @@
 
 	* exempi/xmp.h: no stdbool.h on Sun compilers
 	(Closes #14612)
->>>>>>> ed953212
 
 === 2.0.0 ===
 
