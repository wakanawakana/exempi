<<<<<<< HEAD
2008-05-29  Hubert Figuiere  <hub@figuiere.net>

	* exempi/exempi.cpp, exempi/Makefile.am: don't define 
	UNIX_ENV in the source code but use the CPPFLAGS.

	* exempi/exempi.cpp (xmp_files_get_xmp): CHECK_PTR should 
	return false and not NULL.
	

2008-04-06  Hubert Figuiere  <hub@figuiere.net>

	* exempi/xmp.h, exempi/exempi.cpp: add new API
	xmp_namespace_prefix(), xmp_prefix_namespace_uri().
	* exempi/tests/test1.cpp: corresponding test.
	(Closes #14962)

2008-04-04  Hubert Figuiere  <hub@figuiere.net>

	* Start 2.1.0
=======
2008-08-12  Hubert Figuiere  <hub@figuiere.net>

	* exempi/exempi.cpp (set_error): Use pthread for the TLS 
	if there is no compiler support.
	(Closes #16598)

	* configure.ac:
	* m4/ax_tls.m4:
	Check for TLS.
>>>>>>> 9210d36b

=== 2.0.1 ===

2008-04-28  Hubert Figuiere  <hub@figuiere.net>

	* exempi/tests/test1.cpp: Check that errors are unset.

2008-04-24  Hubert Figuiere  <hub@figuiere.net>

	* exempi/exempi.cpp: RESET_ERROR is called
	upon entry of any functions. 
	error code is local thread storage.

2008-04-05  Hubert Figuiere  <hub@figuiere.net>

	* source/XMPFiles/FormatSupport/Reconcile_Impl.cpp, 
	configure.ac: Check for iconv constness. (Closes #14613)

2008-04-04  Hubert Figuiere  <hub@figuiere.net>

	* exempi/xmp.h: no stdbool.h on Sun compilers
	(Closes #14612)

=== 2.0.0 ===

2008-04-01  Hubert Figuiere  <hub@figuiere.net>

	* configure.ac: This is really 2.0.0

	* exempi/tests/test1.cpp, exempi/tests/test1.xmp:
	Add a test on "Rating:".

2008-03-30  Hubert Figuiere  <hub@figuiere.net>

	* source/XMPFiles/FormatSupport/EndianUtils.hpp,
	configure.ac: Fix the endian detection. (Closes #15263)

2008-02-22  Hubert Figuiere  <hub@figuiere.net>

	* source/XMPCore/XMPMeta.cpp, 
	source/XMPFiles/FormatSupport/GIF_Support.cpp,
	source/XMPFiles/FormatSupport/ID3_Support.cpp,
	source/XMPFiles/FormatSupport/PNG_Support.cpp,
	source/XMPFiles/FormatSupport/PSIR_FileWriter.cpp,
	source/XMPFiles/FormatSupport/PSIR_MemoryReader.cpp,
	source/XMPFiles/FormatSupport/ReconcileIPTC.cpp,
	source/XMPFiles/FormatSupport/TIFF_Support.hpp:
	Add some missing includes. (Closes #14615)

	* source/XMPFiles/FormatSupport/EndianUtils.hpp: endian
	detection on Solaris. (Closes #14614)

=== 1.99.9 ===

2008-01-30  Hubert Figuiere  <hub@figuiere.net>

	* exempi/xmp.h (XMP_OPEN_OPNLYXMP): Bad API breakage fix (introduced
	in 1.99.8)

=== 1.99.8 ===

2008-01-23  Hubert Figuiere  <hub@figuiere.net>

	* source/XMPFiles/FormatSupport/GIF_Support.cpp (ReadHeader): Fix
	a nasty buffer overflow. Closes Debian #454297. Closes Gnome #484105
	Patch by Michael Biebl <biebl@debian.org>
	(ReadBlock): Fix another possible overflow similar to the one in
	ReadHeader()

2008-01-22  Hubert Figuiere  <hub@figuiere.net>

	* exempi/xmp.h: Fix a typo. (Closes #14200)

2008-01-18  Hubert Figuiere  <hub@figuiere.net>

	* source/XMPFiles/Makefile.am: Disable strict aliasing. This fix
	some nasty warning.

2008-01-13  Hubert Figuiere  <hub@figuiere.net>

	* configure.ac: Allow disabling unittest if you
	don't have boost (Closes #13712)

	* autogen.sh: Don't run autoheader. (Closes #14049)

	* autogen.sh: re-order commands in autogens.sh

=== 1.99.7 ===
	
2008-01-12  Hubert Figuiere  <hub@figuiere.net>

	* configure.ac: Fix the soversion. A mix-up occured in the last
	release.

=== 1.99.6 ===

2008-01-11  Hubert Figuiere  <hub@figuiere.net>

	* exempi/tests/test2.cpp (test_tiff_leak): Ensure that the file is
	writable.

2007-12-22  Hubert Figuiere  <hub@figuiere.net>

	* configure.ac: make boost optional as it is only for 	
	the unit tests. (Closes #13712)

	* configure.ac, m4/boost.m4, exempi/test/Makefile.am: 
	Change the BOOST detection macros.
	(Closes #13713)

2007-12-20  Hubert Figuiere  <hub@figuiere.net>

	* source/XMPCore/XMPUtils.cpp (ConvertFromInt64): Fix format
	for long long int that was causing a failure on ppc (big endian).

2007-12-19  Hubert Figuiere  <hub@figuiere.net>

	* exempi/exempi.cpp, exempi/tests/test1.cpp, 
	exempi/tests/test1.xmp, exempi/xmp.h: 
	Add setter/getter for int32, int64, bool, float.

	* exempi/xmpconsts.h, exempi/exempi.cpp: add ACR schema namespace
	
	* public/include/TXMPMeta.hpp, public/include/client-glue/TXMPMeta.incl_cpp,
	samples/source/XMPCoreCoverage.cpp, 
	source/XMPFiles/FormatSupport/ReconcileTIFF.cpp:
	Some APIs use long and long long. Change that.

	* source/XMPFiles/FormatSupport/TIFF_FileWriter.cpp, exempi/tests/*: 
	Fix a memory leak. See http://www.adobeforums.com/webx/.3bc42b73
	And test case.

	* exempi/tests/*, configure.ac: detect valgrind.
	Add leak detection support.

2007-12-17  Hubert Figuiere  <hub@figuiere.net>

	* autogen.sh: added for convenience for non-tarball builders.
	(Closes #13707)

2007-12-16  Hubert Figuiere  <hub@figuiere.net>

	* exempi/*: added new API for get/set datetime.

	* exempi/tests/*: refactor the test preparation.

2007-11-13  Hubert Figuiere  <hub@figuiere.net>

	* exempi/tests/*.c: Add a bunch of include deemed necessary 
	by suse factory.
	* Add a bunch of include deemed necessary by suse factory.

2007-11-08  Hubert Figuiere  <hub@figuiere.net>

	* source/XMPFiles/FormatSupport/Makefile.am: add
	-Wno-multichar to remove warnings.
	QuickTime_Support.cpp is in the dist as a noinst_HEADER
<|MERGE_RESOLUTION|>--- conflicted
+++ resolved
@@ -1,4 +1,3 @@
-<<<<<<< HEAD
 2008-05-29  Hubert Figuiere  <hub@figuiere.net>
 
 	* exempi/exempi.cpp, exempi/Makefile.am: don't define 
@@ -6,7 +5,6 @@
 
 	* exempi/exempi.cpp (xmp_files_get_xmp): CHECK_PTR should 
 	return false and not NULL.
-	
 
 2008-04-06  Hubert Figuiere  <hub@figuiere.net>
 
@@ -18,7 +16,9 @@
 2008-04-04  Hubert Figuiere  <hub@figuiere.net>
 
 	* Start 2.1.0
-=======
+
+=== 2.0.2 ===
+
 2008-08-12  Hubert Figuiere  <hub@figuiere.net>
 
 	* exempi/exempi.cpp (set_error): Use pthread for the TLS 
@@ -28,7 +28,6 @@
 	* configure.ac:
 	* m4/ax_tls.m4:
 	Check for TLS.
->>>>>>> 9210d36b
 
 === 2.0.1 ===
 
