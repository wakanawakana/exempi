--- conflicted
+++ resolved
@@ -56,7 +56,6 @@
 
   BOOST_CHECK(xmp_init());
 
-<<<<<<< HEAD
   XmpFilePtr f = xmp_files_open_new(g_testfile.c_str(), XMP_OPEN_READ);
 
   BOOST_CHECK(f != NULL);
@@ -85,6 +84,20 @@
 
   BOOST_CHECK(xmp_files_get_xmp(f, xmp));
 
+  {
+    XmpStringPtr thestring = xmp_string_new();
+    XmpPacketInfo packet_info;
+    BOOST_CHECK(xmp_files_get_xmp_xmpstring(f, thestring, &packet_info));
+    BOOST_CHECK(packet_info.offset == 2189);
+    BOOST_CHECK(packet_info.length == 4782);
+    BOOST_CHECK(packet_info.padSize == 2049);
+    BOOST_CHECK(packet_info.hasWrapper);
+
+    const char *xmp_str = xmp_string_cstr(thestring);
+    BOOST_CHECK(xmp_str);
+    xmp_string_free(thestring);
+  }
+
   XmpStringPtr the_prop = xmp_string_new();
 
   BOOST_CHECK(
@@ -105,87 +118,12 @@
   BOOST_CHECK(formatOptions == 0x46b);
   BOOST_CHECK(xmp_files_get_format_info(XMP_FT_PNG, &formatOptions));
   BOOST_CHECK(formatOptions == 0x46b);
+  // PDF doesn't have a smart handler.
+  BOOST_CHECK(!xmp_files_get_format_info(XMP_FT_PDF, &formatOptions));
 
   xmp_terminate();
 
   BOOST_CHECK(!g_lt->check_leaks());
   BOOST_CHECK(!g_lt->check_errors());
   return 0;
-=======
-//void test_xmpfiles()
-int test_main(int argc, char * argv[])
-{
-	prepare_test(argc, argv, "../../samples/testfiles/BlueSquare.jpg");
-
-	BOOST_CHECK(xmp_init());
-
-	XmpFilePtr f = xmp_files_open_new(g_testfile.c_str(), XMP_OPEN_READ);
-
-	BOOST_CHECK(f != NULL);
-	if (f == NULL) {
-		exit(128);
-	}
-
-	BOOST_CHECK(xmp_files_check_file_format(g_testfile.c_str()) == XMP_FT_JPEG);
-
-	XmpStringPtr file_path = xmp_string_new();
-	XmpOpenFileOptions options;
-	XmpFileType file_format;
-	XmpFileFormatOptions handler_flags;
-	BOOST_CHECK(xmp_files_get_file_info(f, file_path, &options, &file_format, &handler_flags));
-	BOOST_CHECK(options == XMP_OPEN_READ);
-	BOOST_CHECK(file_format == XMP_FT_JPEG);
-	// the value check might break at each SDK update. You have been warned.
-	BOOST_CHECK(handler_flags == 0x27f);
-	BOOST_CHECK(g_testfile == xmp_string_cstr(file_path));
-	xmp_string_free(file_path);
-
-	XmpPtr xmp = xmp_new_empty();
-
-	BOOST_CHECK(xmp != NULL);
-
-	BOOST_CHECK(xmp_files_get_xmp(f, xmp));
-
-        {
-          XmpStringPtr thestring = xmp_string_new();
-          XmpPacketInfo packet_info;
-          BOOST_CHECK(xmp_files_get_xmp_xmpstring(f, thestring, &packet_info));
-          BOOST_CHECK(packet_info.offset == 2189);
-          BOOST_CHECK(packet_info.length == 4782);
-          BOOST_CHECK(packet_info.padSize == 2049);
-          BOOST_CHECK(packet_info.hasWrapper);
-
-          const char *xmp_str = xmp_string_cstr(thestring);
-          BOOST_CHECK(xmp_str);
-          xmp_string_free(thestring);
-        }
-
-	XmpStringPtr the_prop = xmp_string_new();
-
-	BOOST_CHECK(xmp_get_property(xmp, NS_PHOTOSHOP, "ICCProfile", the_prop, NULL));
-	BOOST_CHECK(strcmp("sRGB IEC61966-2.1", xmp_string_cstr(the_prop)) == 0);
-
-	xmp_string_free(the_prop);
-	BOOST_CHECK(xmp_free(xmp));
-
-	BOOST_CHECK(xmp_files_free(f));
-
-	XmpFileFormatOptions formatOptions;
-
-	// the value check might break at each SDK update. You have been warned.
-	BOOST_CHECK(xmp_files_get_format_info(XMP_FT_JPEG, &formatOptions));
-	BOOST_CHECK(formatOptions == 0x27f);
-	BOOST_CHECK(xmp_files_get_format_info(XMP_FT_GIF, &formatOptions));
-	BOOST_CHECK(formatOptions == 0x46b);
-	BOOST_CHECK(xmp_files_get_format_info(XMP_FT_PNG, &formatOptions));
-	BOOST_CHECK(formatOptions == 0x46b);
-        // PDF doesn't have a smart handler.
-	BOOST_CHECK(!xmp_files_get_format_info(XMP_FT_PDF, &formatOptions));
-
-	xmp_terminate();
-
-	BOOST_CHECK(!g_lt->check_leaks());
-	BOOST_CHECK(!g_lt->check_errors());
-	return 0;
->>>>>>> 60bafc14
 }