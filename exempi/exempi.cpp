/*
 * exempi - exempi.cpp
 *
 * Copyright (C) 2007-2009 Hubert Figuiere
 * All rights reserved.
 *
 * Redistribution and use in source and binary forms, with or without
 * modification, are permitted provided that the following conditions
 * are met:
 *
 * 1 Redistributions of source code must retain the above copyright
 * notice, this list of conditions and the following disclaimer.
 * 
 * 2 Redistributions in binary form must reproduce the above copyright
 * notice, this list of conditions and the following disclaimer in the
 * documentation and/or other materials provided with the
 * distribution.
 *
 * 3 Neither the name of the Authors, nor the names of its
 * contributors may be used to endorse or promote products derived
 * from this software wit hout specific prior written permission.
 *
 * THIS SOFTWARE IS PROVIDED BY THE COPYRIGHT HOLDERS AND CONTRIBUTORS
 * "AS IS" AND ANY EXPRESS OR IMPLIED WARRANTIES, INCLUDING, BUT NOT
 * LIMITED TO, THE IMPLIED WARRANTIES OF MERCHANTABILITY AND FITNESS
 * FOR A PARTICULAR PURPOSE ARE DISCLAIMED. IN NO EVENT SHALL THE
 * COPYRIGHT OWNER OR CONTRIBUTORS BE LIABLE FOR ANY DIRECT, INDIRECT,
 * INCIDENTAL, SPECIAL, EXEMPLARY, OR CONSEQUENTIAL DAMAGES
 * (INCLUDING, BUT NOT LIMITED TO, PROCUREMENT OF SUBSTITUTE GOODS OR
 * SERVICES; LOSS OF USE, DATA, OR PROFITS; OR BUSINESS INTERRUPTION)
 * HOWEVER CAUSED AND ON ANY THEORY OF LIABILITY, WHETHER IN CONTRACT,
 * STRICT LIABILITY, OR TORT (INCLUDING NEGLIGENCE OR OTHERWISE)
 * ARISING IN ANY WAY OUT OF THE USE OF THIS SOFTWARE, EVEN IF ADVISED
 * OF THE POSSIBILITY OF SUCH DAMAGE.
 */

/** @brief this file implement the glue for XMP API 
 */

#include "xmpconsts.h"
#include "xmp.h"
#include "xmperrors.h"


#include <string>
#include <iostream>

#define XMP_INCLUDE_XMPFILES 1
#define TXMP_STRING_TYPE std::string
#include "XMP.hpp"
#include "XMP.incl_cpp"


#if HAVE_NATIVE_TLS

static TLS int g_error = 0;

static void set_error(int err)
{
    g_error = err;
}

#else

#include <pthread.h>

/* Portable thread local storage using pthreads */
static pthread_key_t key = NULL;
static pthread_once_t key_once = PTHREAD_ONCE_INIT;

/* Destructor called when a thread exits - ensure to delete allocated int pointer */ 
static void destroy_tls_key( void * ptr )
{
	int* err_ptr = static_cast<int*>(ptr);
	delete err_ptr;
}

/* Create a key for use with pthreads local storage */ 
static void create_tls_key()
{
	(void) pthread_key_create(&key, destroy_tls_key);
}

/* Obtain the latest xmp error for this specific thread - defaults to 0 */
static int get_error_for_thread() 
{
	int * err_ptr;
	
	pthread_once(&key_once, create_tls_key);
	err_ptr = (int *) pthread_getspecific(key);
	
	if(err_ptr == NULL) {
		return 0;
	}
	 
	return *err_ptr;
}

/* set the current xmp error for this specific thread */
static void set_error(int err)
{
	int * err_ptr;
	
	// Ensure that create_thread_local_storage_key is only called
	// once, by the first thread, to create the key.
	pthread_once(&key_once, create_tls_key);
	 
	// Retrieve pointer to int for this thread.
	err_ptr = (int *) pthread_getspecific(key);
	
	// Allocate it, if it does not exists.
	if( err_ptr == NULL ) {
		err_ptr = new int;
		pthread_setspecific(key, err_ptr);
	}
	 
	// Save the error for this thread.
	*err_ptr = err;
}

#endif

static void set_error(const XMP_Error & e)
{
	set_error(-e.GetID());
	std::cerr << e.GetErrMsg() << std::endl;
}

#define RESET_ERROR set_error(0)

#define ASSIGN(dst, src) \
	dst.year = src.year; \
	dst.month = src.month;\
	dst.day = src.day; \
	dst.hour = src.hour; \
	dst.minute = src.minute; \
	dst.second = src.second; \
	dst.tzSign = src.tzSign; \
	dst.tzHour = src.tzHour; \
	dst.tzMinute = src.tzMinute; \
	dst.nanoSecond = src.nanoSecond;



#ifdef __cplusplus
extern "C" {
#endif


const char NS_XMP_META[] = "adobe:ns:meta/";
const char NS_RDF[] = kXMP_NS_RDF;
const char NS_EXIF[] = kXMP_NS_EXIF;
const char NS_TIFF[] = kXMP_NS_TIFF;
const char NS_XAP[] = kXMP_NS_XMP;
const char NS_XAP_RIGHTS[] = kXMP_NS_XMP_Rights;
const char NS_DC[] = kXMP_NS_DC;
const char NS_EXIF_AUX[] = kXMP_NS_EXIF_Aux;
const char NS_CRS[] = kXMP_NS_CameraRaw;
const char NS_LIGHTROOM[] = "http://ns.adobe.com/lightroom/1.0/";
const char NS_CAMERA_RAW_SETTINGS[] = kXMP_NS_CameraRaw;
const char NS_CAMERA_RAW_SAVED_SETTINGS[] = "http://ns.adobe.com/camera-raw-saved-settings/1.0/";
const char NS_PHOTOSHOP[] = kXMP_NS_Photoshop;
const char NS_IPTC4XMP[] = kXMP_NS_IPTCCore;
const char NS_TPG[] = kXMP_NS_XMP_PagedFile;
const char NS_DIMENSIONS_TYPE[] = kXMP_NS_XMP_Dimensions;
const char NS_CC[] = "http://creativecommons.org/ns#";
const char NS_PDF[] = kXMP_NS_PDF;

#define STRING(x) reinterpret_cast<std::string*>(x)

#define CHECK_PTR(p,r) \
	if(p == NULL) { set_error(XMPErr_BadObject); return r; }


int xmp_get_error()
{
#if HAVE_NATIVE_TLS
    return g_error;
#else
	return get_error_for_thread();
#endif
}

bool xmp_init()
{
<<<<<<< HEAD
	// no need to initialize anything else.
	// XMP SDK 5.2.2 needs this because it has been lobotomized of local text conversion
	// the one that was done in Exempi with libiconv.
	return SXMPFiles::Initialize(kXMPFiles_IgnoreLocalText);
=======
	RESET_ERROR;
	try {
		// no need to initialize anything else.
		return SXMPFiles::Initialize();
	}
	catch(const XMP_Error & e) {
		set_error(e);
	}
	return false;
>>>>>>> 988ddbd7
}


void xmp_terminate()
{
	RESET_ERROR;
	SXMPFiles::Terminate();
}


bool xmp_register_namespace(const char *namespaceURI, 
							const char *suggestedPrefix,
							XmpStringPtr registeredPrefix)
{
	RESET_ERROR;
	try {
		return SXMPMeta::RegisterNamespace(namespaceURI, 
										   suggestedPrefix,
										   STRING(registeredPrefix));
	}
	catch(const XMP_Error & e) {
		set_error(e);
	}
	return false;
}


bool xmp_namespace_prefix(const char *ns, XmpStringPtr prefix)
{
	try {
		return SXMPMeta::GetNamespacePrefix(ns,
											STRING(prefix));
	}
	catch(const XMP_Error & e) {
		set_error(e);
	}
	return false;
}


bool xmp_prefix_namespace_uri(const char *prefix, XmpStringPtr ns)
{
	try {
		return SXMPMeta::GetNamespaceURI(prefix, STRING(ns));
	}
	catch(const XMP_Error & e) {
		set_error(e);
	}
	return false;
}


XmpFilePtr xmp_files_new()
{
	RESET_ERROR;
	SXMPFiles *txf = NULL;
	try {
		txf = new SXMPFiles();
	}
	catch(const XMP_Error & e) {
		set_error(e);
	}
	return (XmpFilePtr)txf;
}

XmpFilePtr xmp_files_open_new(const char *path, XmpOpenFileOptions options)
{
	CHECK_PTR(path, NULL);
	RESET_ERROR;
	SXMPFiles *txf = NULL;
	try {
		txf = new SXMPFiles(path, XMP_FT_UNKNOWN, options);
	}
	catch(const XMP_Error & e) {
		set_error(e);
	}

	return (XmpFilePtr)txf;
}


bool xmp_files_open(XmpFilePtr xf, const char *path, XmpOpenFileOptions options)
{
	CHECK_PTR(xf, false);
	RESET_ERROR;
	SXMPFiles *txf = (SXMPFiles*)xf;
	try {
		return txf->OpenFile(path, XMP_FT_UNKNOWN, options);
	}
	catch(const XMP_Error & e) {
		set_error(e);
	}
	return false;
}


bool xmp_files_close(XmpFilePtr xf, XmpCloseFileOptions options)
{
	CHECK_PTR(xf, false);
	RESET_ERROR;
	try {
		SXMPFiles *txf = (SXMPFiles*)xf;
		txf->CloseFile(options);
	}
	catch(const XMP_Error & e) {
		set_error(e);
		return false;
	}
	return true;
}


XmpPtr xmp_files_get_new_xmp(XmpFilePtr xf)
{
	CHECK_PTR(xf, NULL);
	RESET_ERROR;
	SXMPMeta *xmp = new SXMPMeta();
	SXMPFiles *txf = (SXMPFiles*)xf;

	bool result = false;
	try {
		result = txf->GetXMP(xmp);
		if(!result) {
			delete xmp;
			return NULL;
		}
	}
	catch(const XMP_Error & e) {
		set_error(e);
	}
	return (XmpPtr)xmp;
}


bool xmp_files_get_xmp(XmpFilePtr xf, XmpPtr xmp)
{
	CHECK_PTR(xf, false);
	CHECK_PTR(xmp, false);
	RESET_ERROR;
	bool result = false;
	try {
		SXMPFiles *txf = (SXMPFiles*)xf;
		
		result = txf->GetXMP((SXMPMeta*)xmp);
	} 
	catch(const XMP_Error & e) {
		set_error(e);
	}
	return result;
}


bool xmp_files_can_put_xmp(XmpFilePtr xf, XmpPtr xmp)
{
	CHECK_PTR(xf, false);
	RESET_ERROR;
	SXMPFiles *txf = (SXMPFiles*)xf;
  bool result = false;

  try {
    result = txf->CanPutXMP(*(SXMPMeta*)xmp);
  }
	catch(const XMP_Error & e) {
		set_error(e);
		return false;
	}
  return result;
}


bool xmp_files_put_xmp(XmpFilePtr xf, XmpPtr xmp)
{
	CHECK_PTR(xf, false);
	CHECK_PTR(xmp, false);
	RESET_ERROR;
	SXMPFiles *txf = (SXMPFiles*)xf;
	
	try {
		txf->PutXMP(*(SXMPMeta*)xmp);
	}
	catch(const XMP_Error & e) {
		set_error(e);
		return false;
	}
	return true;
}


bool xmp_files_free(XmpFilePtr xf)
{
	CHECK_PTR(xf, false);
	RESET_ERROR;
	SXMPFiles *txf = (SXMPFiles*)xf;
	try {
		delete txf;
	}
	catch(const XMP_Error & e) {
		set_error(e);
		return false;
	}
	return true;
}


XmpPtr xmp_new_empty()
{
	RESET_ERROR;
	SXMPMeta *txmp = new SXMPMeta;
	return (XmpPtr)txmp;
}


XmpPtr xmp_new(const char *buffer, size_t len)
{
	CHECK_PTR(buffer, NULL);
	RESET_ERROR;

	SXMPMeta *txmp;
	try {
		txmp = new SXMPMeta(buffer, len);
	}
	catch(const XMP_Error & e) {
		set_error(e);
		txmp = 0;
	}
	return (XmpPtr)txmp;
}


XmpPtr xmp_copy(XmpPtr xmp)
{
	CHECK_PTR(xmp, NULL);
	RESET_ERROR;

	SXMPMeta *txmp = new SXMPMeta(*(SXMPMeta*)xmp);
	return (XmpPtr)txmp;
}

bool xmp_parse(XmpPtr xmp, const char *buffer, size_t len)
{
	CHECK_PTR(xmp, false);
	CHECK_PTR(buffer, false);

	SXMPMeta *txmp = (SXMPMeta *)xmp;
	try {
		txmp->ParseFromBuffer(buffer, len, kXMP_RequireXMPMeta );
	}
	catch(const XMP_Error & e)
	{
		set_error(e);
		return false;
	}
	return true;
}



bool xmp_serialize(XmpPtr xmp, XmpStringPtr buffer, uint32_t options, 
				   uint32_t padding)
{
	RESET_ERROR;
	return xmp_serialize_and_format(xmp, buffer, options, padding, 
									"\n", " ", 0);
}


bool xmp_serialize_and_format(XmpPtr xmp, XmpStringPtr buffer, 
							  uint32_t options, 
							  uint32_t padding, const char *newline, 
							  const char *tab, int32_t indent)
{
	CHECK_PTR(xmp, false);
	CHECK_PTR(buffer, false);
	RESET_ERROR;

	SXMPMeta *txmp = (SXMPMeta *)xmp;
	try {
		txmp->SerializeToBuffer(STRING(buffer), options, padding,
														newline, tab, indent);
	}
	catch(const XMP_Error & e)
	{
		set_error(e);
		return false;
	}
	return true;
}


bool xmp_free(XmpPtr xmp)
{
	CHECK_PTR(xmp, false);
	RESET_ERROR;
	SXMPMeta *txmp = (SXMPMeta *)xmp;
	delete txmp;
	return true;
}


bool xmp_get_property(XmpPtr xmp, const char *schema, 
					  const char *name, XmpStringPtr property,
					  uint32_t *propsBits)
{
	CHECK_PTR(xmp, false);
	RESET_ERROR;

	bool ret = false;
	try {
		SXMPMeta *txmp = (SXMPMeta *)xmp;
		XMP_OptionBits optionBits;
		ret = txmp->GetProperty(schema, name, STRING(property), 
								&optionBits);
		if(propsBits) {
			*propsBits = optionBits;
		}
	}
	catch(const XMP_Error & e) {
		set_error(e);
	}
	return ret;
}

bool xmp_get_property_date(XmpPtr xmp, const char *schema, 
					  const char *name, XmpDateTime *property,
					  uint32_t *propsBits)
{
	CHECK_PTR(xmp, false);
	RESET_ERROR;

	bool ret = false;
	try {
		SXMPMeta *txmp = (SXMPMeta *)xmp;
		XMP_OptionBits optionBits;
		XMP_DateTime dt;
//		memset((void*)&dt, 1, sizeof(XMP_DateTime)); 
		ret = txmp->GetProperty_Date(schema, name, &dt, &optionBits);
		ASSIGN((*property), dt);
		if(propsBits) {
			*propsBits = optionBits;
		}
	}
	catch(const XMP_Error & e) {
		set_error(e);
	}
	return ret;
}

bool xmp_get_property_float(XmpPtr xmp, const char *schema, 
							const char *name, double * property,
							uint32_t *propsBits)
{
	CHECK_PTR(xmp, false);
	RESET_ERROR;

	bool ret = false;
	try {
		SXMPMeta *txmp = (SXMPMeta *)xmp;
		XMP_OptionBits optionBits;
		ret = txmp->GetProperty_Float(schema, name, property, &optionBits);
		if(propsBits) {
			*propsBits = optionBits;
		}
	}
	catch(const XMP_Error & e) {
		set_error(e);
	}
	return ret;
}

bool xmp_get_property_bool(XmpPtr xmp, const char *schema, 
							const char *name, bool * property,
							uint32_t *propsBits)
{
	CHECK_PTR(xmp, false);
	RESET_ERROR;

	bool ret = false;
	try {
		SXMPMeta *txmp = (SXMPMeta *)xmp;
		XMP_OptionBits optionBits;
		ret = txmp->GetProperty_Bool(schema, name, property, &optionBits);
		if(propsBits) {
			*propsBits = optionBits;
		}
	}
	catch(const XMP_Error & e) {
		set_error(e);
	}
	return ret;
}

bool xmp_get_property_int32(XmpPtr xmp, const char *schema, 
							const char *name, int32_t * property,
							uint32_t *propsBits)
{
	CHECK_PTR(xmp, false);
	RESET_ERROR;

	bool ret = false;
	try {
		SXMPMeta *txmp = (SXMPMeta *)xmp;
		XMP_OptionBits optionBits;
		// the long converstion is needed until XMPCore is fixed it use proper types.
		ret = txmp->GetProperty_Int(schema, name, property, &optionBits);
		if(propsBits) {
			*propsBits = optionBits;
		}
	}
	catch(const XMP_Error & e) {
		set_error(e);
	}
	return ret;
}

bool xmp_get_property_int64(XmpPtr xmp, const char *schema, 
							const char *name, int64_t * property,
							uint32_t *propsBits)
{
	CHECK_PTR(xmp, false);
	RESET_ERROR;

	bool ret = false;
	try {
		SXMPMeta *txmp = (SXMPMeta *)xmp;
		XMP_OptionBits optionBits;
		ret = txmp->GetProperty_Int64(schema, name, property, &optionBits);
		if(propsBits) {
			*propsBits = optionBits;
		}
	}
	catch(const XMP_Error & e) {
		set_error(e);
	}
	return ret;
}



bool xmp_get_array_item(XmpPtr xmp, const char *schema, 
												const char *name, int32_t index, XmpStringPtr property,
												uint32_t *propsBits)
{
	CHECK_PTR(xmp, false);
	RESET_ERROR;

	bool ret = false;
	try {
		SXMPMeta *txmp = (SXMPMeta *)xmp;
		XMP_OptionBits optionBits;
		ret = txmp->GetArrayItem(schema, name, index, STRING(property), 
														 &optionBits);
		if(propsBits) {
			*propsBits = optionBits;
		}
	}
	catch(const XMP_Error & e) {
		set_error(e);
	}
	return ret;
}

bool xmp_set_property(XmpPtr xmp, const char *schema, 
											const char *name, const char *value,
											uint32_t optionBits)
{
	CHECK_PTR(xmp, false);
	RESET_ERROR;

	bool ret = false;
	SXMPMeta *txmp = (SXMPMeta *)xmp;
	// see bug #16030
	// when it is a struct or an array, get prop return an empty string
	// but it fail if passed an empty string
	if ((optionBits & (XMP_PROP_VALUE_IS_STRUCT | XMP_PROP_VALUE_IS_ARRAY)) 
			&& (*value == 0)) {
		value = NULL;
	}
	try {
		txmp->SetProperty(schema, name, value, optionBits);
		ret = true;
	}
	catch(const XMP_Error & e) {
		set_error(e);
	}
	catch(...) {
	}
	return ret;
}


bool xmp_set_property_date(XmpPtr xmp, const char *schema, 
						   const char *name, const XmpDateTime *value,
						   uint32_t optionBits)
{
	CHECK_PTR(xmp, false);
	RESET_ERROR;

	bool ret = false;
	SXMPMeta *txmp = (SXMPMeta *)xmp;
	try {
		XMP_DateTime dt;
		ASSIGN(dt, (*value));
		txmp->SetProperty_Date(schema, name, dt, optionBits);
		ret = true;
	}
	catch(const XMP_Error & e) {
		set_error(e);
	}
	catch(...) {
	}
	return ret;
}

bool xmp_set_property_float(XmpPtr xmp, const char *schema, 
							const char *name, double value,
							uint32_t optionBits)
{
	CHECK_PTR(xmp, false);
	RESET_ERROR;

	bool ret = false;
	SXMPMeta *txmp = (SXMPMeta *)xmp;
	try {
		txmp->SetProperty_Float(schema, name, value, optionBits);
		ret = true;
	}
	catch(const XMP_Error & e) {
		set_error(e);
	}
	catch(...) {
	}
	return ret;
}


bool xmp_set_property_bool(XmpPtr xmp, const char *schema, 
						   const char *name, bool value,
						   uint32_t optionBits)
{
	CHECK_PTR(xmp, false);
	RESET_ERROR;

	bool ret = false;
	SXMPMeta *txmp = (SXMPMeta *)xmp;
	try {
		txmp->SetProperty_Bool(schema, name, value, optionBits);
		ret = true;
	}
	catch(const XMP_Error & e) {
		set_error(e);
	}
	catch(...) {
	}
	return ret;
}


bool xmp_set_property_int32(XmpPtr xmp, const char *schema, 
							const char *name, int32_t value,
							uint32_t optionBits)
{
	CHECK_PTR(xmp, false);
	RESET_ERROR;

	bool ret = false;
	SXMPMeta *txmp = (SXMPMeta *)xmp;
	try {
		txmp->SetProperty_Int(schema, name, value, optionBits);
		ret = true;
	}
	catch(const XMP_Error & e) {
		set_error(e);
	}
	catch(...) {
	}
	return ret;
}

bool xmp_set_property_int64(XmpPtr xmp, const char *schema, 
							const char *name, int64_t value,
							uint32_t optionBits)
{
	CHECK_PTR(xmp, false);
	RESET_ERROR;

	bool ret = false;
	SXMPMeta *txmp = (SXMPMeta *)xmp;
	try {
		txmp->SetProperty_Int64(schema, name, value, optionBits);
		ret = true;
	}
	catch(const XMP_Error & e) {
		set_error(e);
	}
	catch(...) {
	}
	return ret;
}


bool xmp_set_array_item(XmpPtr xmp, const char *schema, 
											 const char *name, int32_t index, const char *value,
											 uint32_t optionBits)
{
	CHECK_PTR(xmp, false);
	RESET_ERROR;

	bool ret = false;
	SXMPMeta *txmp = (SXMPMeta *)xmp;
	try {
		txmp->SetArrayItem(schema, name, index, value, optionBits);
		ret = true;
	}
	catch(const XMP_Error & e) {
		set_error(e);
	}
	catch(...) {
	}
	return ret;
}

bool xmp_append_array_item(XmpPtr xmp, const char *schema, const char *name,
			   uint32_t arrayOptions, const char *value,
			   uint32_t optionBits)
{
	CHECK_PTR(xmp, false);
	RESET_ERROR;

	bool ret = false;
	SXMPMeta *txmp = (SXMPMeta *)xmp;
	try {
		txmp->AppendArrayItem(schema, name, arrayOptions, value,
				      optionBits);
		ret = true;
	}
	catch(const XMP_Error & e) {
		set_error(e);
	}
	catch(...) {
	}
	return ret;
}

bool xmp_delete_property(XmpPtr xmp, const char *schema, const char *name)
{
	CHECK_PTR(xmp, false);
	RESET_ERROR;

	bool ret = true;
	SXMPMeta *txmp = (SXMPMeta *)xmp;
	try {
		txmp->DeleteProperty(schema, name);
	}
	catch(const XMP_Error & e) {
		set_error(e);
		ret = false;
	}
	catch(...) {
		ret = false;
	}
	return ret;
}

bool xmp_has_property(XmpPtr xmp, const char *schema, const char *name)
{
	CHECK_PTR(xmp, false);
	RESET_ERROR;

	bool ret = true;
	SXMPMeta *txmp = (SXMPMeta *)xmp;
	try {
		ret = txmp->DoesPropertyExist(schema, name);
	}
	catch(const XMP_Error & e) {
		set_error(e);
		ret = false;
	}
	catch(...) {
		ret = false;
	}
	return ret;
}

bool xmp_get_localized_text(XmpPtr xmp, const char *schema, const char *name,
			    const char *genericLang, const char *specificLang,
			    XmpStringPtr actualLang, XmpStringPtr itemValue,
			    uint32_t *propsBits)
{
	CHECK_PTR(xmp, false);
	RESET_ERROR;

	bool ret = false;
	try {
		SXMPMeta *txmp = (SXMPMeta *)xmp;
		XMP_OptionBits optionBits;
		ret = txmp->GetLocalizedText(schema, name, genericLang,
					     specificLang, STRING(actualLang), 
					     STRING(itemValue), &optionBits);
		if(propsBits) {
			*propsBits = optionBits;
		}
	}
	catch(const XMP_Error & e) {
		set_error(e);
		ret = false;
	}
	return ret;
}

bool xmp_set_localized_text(XmpPtr xmp, const char *schema, const char *name,
			    const char *genericLang, const char *specificLang,
			    const char *value, uint32_t optionBits)
{
	CHECK_PTR(xmp, false);
	RESET_ERROR;

	bool ret = true;
	SXMPMeta *txmp = (SXMPMeta *)xmp;
	try {
		txmp->SetLocalizedText(schema, name, genericLang, specificLang,
				       value, optionBits);
	}
	catch(const XMP_Error & e) {
		set_error(e);
		ret = false;
	}
	catch(...) {
		ret = false;		
	}
	return ret;
}


bool xmp_delete_localized_text(XmpPtr xmp, const char *schema,
							   const char *name, const char *genericLang,
							   const char *specificLang)
{
	CHECK_PTR(xmp, false);
	RESET_ERROR;

	bool ret = true;
	SXMPMeta *txmp = (SXMPMeta *)xmp;
	try {
		txmp->DeleteLocalizedText(schema, name, genericLang,
															specificLang);
	}
	catch(const XMP_Error & e) {
		set_error(e);
		ret = false;
	}
	catch(...) {
		ret = false;
	}
	return ret;
}



XmpStringPtr xmp_string_new()
{
	return (XmpStringPtr)new std::string;
}

void xmp_string_free(XmpStringPtr s)
{
	std::string *str = reinterpret_cast<std::string*>(s);
	delete str;
}

const char * xmp_string_cstr(XmpStringPtr s)
{
	return reinterpret_cast<std::string*>(s)->c_str();
}



XmpIteratorPtr xmp_iterator_new(XmpPtr xmp, const char * schema,
								const char * propName, XmpIterOptions options)
{
	CHECK_PTR(xmp, NULL);
	RESET_ERROR;
	return (XmpIteratorPtr)new SXMPIterator(*(SXMPMeta*)xmp, schema, propName, options);
}


bool xmp_iterator_free(XmpIteratorPtr iter)
{
	CHECK_PTR(iter, false);
	RESET_ERROR;
	SXMPIterator *titer = (SXMPIterator*)iter;
	delete titer;
	return true;
}

bool xmp_iterator_next(XmpIteratorPtr iter, XmpStringPtr schema,
					   XmpStringPtr propName, XmpStringPtr propValue,
					   uint32_t *options)
{
	CHECK_PTR(iter, false);
	RESET_ERROR;
	SXMPIterator *titer = (SXMPIterator*)iter;
	return titer->Next(reinterpret_cast<std::string*>(schema),
										 reinterpret_cast<std::string*>(propName),
										 reinterpret_cast<std::string*>(propValue),
										 options);
}

bool xmp_iterator_skip(XmpIteratorPtr iter, XmpIterSkipOptions options)
{
	CHECK_PTR(iter, false);
	RESET_ERROR;
	SXMPIterator *titer = (SXMPIterator*)iter;
	titer->Skip(options);
	return true;
}


#ifdef __cplusplus
}
#endif<|MERGE_RESOLUTION|>--- conflicted
+++ resolved
@@ -183,22 +183,17 @@
 
 bool xmp_init()
 {
-<<<<<<< HEAD
-	// no need to initialize anything else.
-	// XMP SDK 5.2.2 needs this because it has been lobotomized of local text conversion
-	// the one that was done in Exempi with libiconv.
-	return SXMPFiles::Initialize(kXMPFiles_IgnoreLocalText);
-=======
 	RESET_ERROR;
 	try {
 		// no need to initialize anything else.
-		return SXMPFiles::Initialize();
+		// XMP SDK 5.2.2 needs this because it has been lobotomized of local text conversion
+		// the one that was done in Exempi with libiconv.
+		return SXMPFiles::Initialize(kXMPFiles_IgnoreLocalText);
 	}
 	catch(const XMP_Error & e) {
 		set_error(e);
 	}
 	return false;
->>>>>>> 988ddbd7
 }
 
 
