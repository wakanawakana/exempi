--- conflicted
+++ resolved
@@ -1,11 +1,7 @@
 /*
  * exempi - exempi.cpp
  *
-<<<<<<< HEAD
- * Copyright (C) 2007-2016 Hubert Figuiere
-=======
  * Copyright (C) 2007-2016 Hubert Figuière
->>>>>>> 60bafc14
  * All rights reserved.
  *
  * Redistribution and use in source and binary forms, with or without
@@ -351,8 +347,6 @@
     return result;
 }
 
-<<<<<<< HEAD
-=======
 bool xmp_files_get_xmp_xmpstring(XmpFilePtr xf, XmpStringPtr xmp_packet,
                                  XmpPacketInfo* packet_info)
 {
@@ -384,7 +378,6 @@
 }
 
 
->>>>>>> 60bafc14
 bool xmp_files_can_put_xmp(XmpFilePtr xf, XmpPtr xmp)
 {
     CHECK_PTR(xf, false);
@@ -402,8 +395,6 @@
     return result;
 }
 
-<<<<<<< HEAD
-=======
 bool xmp_files_can_put_xmp_xmpstring(XmpFilePtr xf, XmpStringPtr xmp_packet)
 {
   CHECK_PTR(xf, false);
@@ -438,7 +429,6 @@
   return result;
 }
 
->>>>>>> 60bafc14
 bool xmp_files_put_xmp(XmpFilePtr xf, XmpPtr xmp)
 {
     CHECK_PTR(xf, false);
@@ -456,12 +446,6 @@
     return true;
 }
 
-<<<<<<< HEAD
-bool xmp_files_get_file_info(XmpFilePtr xf, XmpStringPtr filePath,
-                             XmpOpenFileOptions *options,
-                             XmpFileType *file_format,
-                             XmpFileFormatOptions *handler_flags)
-=======
 bool xmp_files_put_xmp_xmpstring(XmpFilePtr xf, XmpStringPtr xmp_packet)
 {
   CHECK_PTR(xf, false);
@@ -496,9 +480,10 @@
   return true;
 }
 
-bool xmp_files_get_file_info(XmpFilePtr xf, XmpStringPtr filePath, XmpOpenFileOptions *options,
-	XmpFileType * file_format, XmpFileFormatOptions *handler_flags)
->>>>>>> 60bafc14
+bool xmp_files_get_file_info(XmpFilePtr xf, XmpStringPtr filePath,
+                             XmpOpenFileOptions *options,
+                             XmpFileType *file_format,
+                             XmpFileFormatOptions *handler_flags)
 {
     CHECK_PTR(xf, false);
     RESET_ERROR;
@@ -1112,10 +1097,6 @@
     CHECK_PTR(s, 0);
     return reinterpret_cast<const std::string *>(s)->size();
 }
-<<<<<<< HEAD
-
-=======
->>>>>>> 60bafc14
 
 XmpIteratorPtr xmp_iterator_new(XmpPtr xmp, const char *schema,
                                 const char *propName, XmpIterOptions options)
