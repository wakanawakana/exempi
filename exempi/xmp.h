--- conflicted
+++ resolved
@@ -687,12 +687,8 @@
  * @return the const char * for the XmpStringPtr. It
  * belong to the object.
  */
-<<<<<<< HEAD
-const char *xmp_string_cstr(XmpStringPtr s);
-=======
 const char * xmp_string_cstr(XmpStringPtr s);
 
->>>>>>> 60bafc14
 /** Get the string length from the XmpStringPtr
  * @param s the string object
  * @return the string length. The unerlying implementation has it.
