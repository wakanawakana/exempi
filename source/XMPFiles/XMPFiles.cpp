--- conflicted
+++ resolved
@@ -12,12 +12,6 @@
 
 #include "XMPFiles_Impl.hpp"
 #include "UnicodeConversions.hpp"
-<<<<<<< HEAD
-#if !defined(DISABLE_QUICKTIME)
-#include "QuickTime_Support.hpp"
-#endif
-=======
->>>>>>> 88af812f
 
 // These are the official, fully supported handlers.
 #include "FileHandlers/JPEG_Handler.hpp"
@@ -26,17 +20,6 @@
 #include "FileHandlers/InDesign_Handler.hpp"
 #include "FileHandlers/PostScript_Handler.hpp"
 #include "FileHandlers/Scanner_Handler.hpp"
-<<<<<<< HEAD
-#if !defined(DISABLE_QUICKTIME)
-#include "FileHandlers/MOV_Handler.hpp"
-#endif
-#include "FileHandlers/MPEG_Handler.hpp"
-#include "FileHandlers/MP3_Handler.hpp"
-#include "FileHandlers/PNG_Handler.hpp"
-#include "FileHandlers/AVI_Handler.hpp"
-#include "FileHandlers/WAV_Handler.hpp"
-#include "FileHandlers/GIF_Handler.hpp"
-=======
 #include "FileHandlers/MPEG2_Handler.hpp"
 #include "FileHandlers/PNG_Handler.hpp"
 #include "FileHandlers/AVI_Handler.hpp"
@@ -52,12 +35,12 @@
 #include "FileHandlers/XDCAMEX_Handler.hpp"
 #include "FileHandlers/AVCHD_Handler.hpp"
 #include "FileHandlers/ASF_Handler.hpp"
+#include "FileHandlers/GIF_Handler.hpp"
 
 #if ! (XMP_64 || XMP_UNIXBuild)
 	#include "QuickTime_Support.hpp"
 	#include "FileHandlers/MOV_Handler.hpp" //old MOV handler
 #endif
->>>>>>> 88af812f
 
 // =================================================================================================
 /// \file XMPFiles.cpp
@@ -704,23 +687,13 @@
 	sXMPFilesExceptionMessage = new XMP_VarString;
 
 	InitializeUnicodeConversions();
-<<<<<<< HEAD
-
-#if !defined(DISABLE_QUICKTIME)	
-	sIgnoreQuickTime = XMP_OptionIsSet ( options, kXMPFiles_NoQuickTimeInit );
-	if ( ! sIgnoreQuickTime ) {
-		(void) QuickTime_Support::MainInitialize();	// Don't worry about failure, the MOV handler checks that.
-	}
-#endif
-=======
 	
 	#if ! (XMP_64 || XMP_UNIXBuild)
 		sIgnoreQuickTime = XMP_OptionIsSet ( options, kXMPFiles_NoQuickTimeInit );
 		(void) QuickTime_Support::MainInitialize ( sIgnoreQuickTime );	// Don't worry about failure, the MOV handler checks that.
 	#endif
->>>>>>> 88af812f
-	
-#if XMP_UNIXBuild
+	
+#if 0 //XMP_UNIXBuild
 
 	// *** For the time being only allow the JPEG smart handler for generic UNIX, not even packet scanning.
 	RegisterNormalHandler ( kXMP_JPEGFile, kJPEG_HandlerFlags, JPEG_CheckFormat, JPEG_MetaHandlerCTor );
@@ -740,23 +713,11 @@
 	// ------------------------------------------------------------------------------------------
 	// Register the file-oriented handlers that don't want to open and close the file themselves.
 
-<<<<<<< HEAD
-	XMP_Assert ( ! (kMP3_HandlerFlags & kXMPFiles_HandlerOwnsFile) );
-	RegisterXMPFileHandler ( kXMP_MP3File, kMP3_HandlerFlags, MP3_CheckFormat, MP3_MetaHandlerCTor );
-
-	XMP_Assert ( ! (kGIF_HandlerFlags & kXMPFiles_HandlerOwnsFile) );
-	RegisterXMPFileHandler ( kXMP_GIFFile, kGIF_HandlerFlags, GIF_CheckFormat, GIF_MetaHandlerCTor );
-
-	#if XMP_WinBuild
-	
-		// Windows-only handlers.
-=======
 	RegisterNormalHandler ( kXMP_JPEGFile, kJPEG_HandlerFlags, JPEG_CheckFormat, JPEG_MetaHandlerCTor );
 	RegisterNormalHandler ( kXMP_TIFFFile, kTIFF_HandlerFlags, TIFF_CheckFormat, TIFF_MetaHandlerCTor );
 	RegisterNormalHandler ( kXMP_PhotoshopFile, kPSD_HandlerFlags, PSD_CheckFormat, PSD_MetaHandlerCTor );
 	RegisterNormalHandler ( kXMP_InDesignFile, kInDesign_HandlerFlags, InDesign_CheckFormat, InDesign_MetaHandlerCTor );
 	RegisterNormalHandler ( kXMP_PNGFile, kPNG_HandlerFlags, PNG_CheckFormat, PNG_MetaHandlerCTor );
->>>>>>> 88af812f
 
 	// ! EPS and PostScript have the same handler, EPS is a proper subset of PostScript.
 	RegisterNormalHandler ( kXMP_EPSFile, kPostScript_HandlerFlags, PostScript_CheckFormat, PostScript_MetaHandlerCTor );
@@ -770,6 +731,8 @@
 	RegisterNormalHandler ( kXMP_MPEG4File, kMPEG4_HandlerFlags, MPEG4_CheckFormat, MPEG4_MetaHandlerCTor );
 	RegisterNormalHandler ( kXMP_FLVFile, kFLV_HandlerFlags, FLV_CheckFormat, FLV_MetaHandlerCTor );
 
+	XMP_Assert ( ! (kGIF_HandlerFlags & kXMPFiles_HandlerOwnsFile) );
+	RegisterNormalHandler ( kXMP_GIFFile, kGIF_HandlerFlags, GIF_CheckFormat, GIF_MetaHandlerCTor );
 	// ---------------------------------------------------------------------------------------
 	// Register the file-oriented handlers that do want to open and close the file themselves.
 
@@ -780,19 +743,7 @@
 		RegisterOwningHandler ( kXMP_MOVFile, kMOV_HandlerFlags, MOV_CheckFormat, MOV_MetaHandlerCTor );
 	#endif
 
-<<<<<<< HEAD
-	// -----------------------------------------------------------------------------
-	// Now register the handlers that do want to open and close the file themselves.
-#if !defined(DISABLE_QUICKTIME)
-	XMP_Assert ( kMOV_HandlerFlags & kXMPFiles_HandlerOwnsFile );
-	RegisterXMPFileHandler ( kXMP_MOVFile, kMOV_HandlerFlags, MOV_CheckFormat, MOV_MetaHandlerCTor );
-#endif
-
-	XMP_Assert ( kMPEG_HandlerFlags & kXMPFiles_HandlerOwnsFile );
-	RegisterXMPFileHandler ( kXMP_MPEGFile, kMPEG_HandlerFlags, MPEG_CheckFormat, MPEG_MetaHandlerCTor );
-=======
 #endif	// XMP_UNIXBuild, temporary exclusions
->>>>>>> 88af812f
 
 	// Make sure the embedded info strings are referenced and kept.
 	if ( (kXMPFiles_EmbeddedVersion[0] == 0) || (kXMPFiles_EmbeddedCopyright[0] == 0) ) return false;
@@ -886,17 +837,10 @@
 	--sXMPFilesInitCount;
 	if ( sXMPFilesInitCount != 0 ) return;
 
-<<<<<<< HEAD
-#if !defined(DISABLE_QUICKTIME)
-	if ( ! sIgnoreQuickTime ) QuickTime_Support::MainTerminate();
-#endif
-	
-=======
 	#if ! (XMP_64 || XMP_UNIXBuild)
 		QuickTime_Support::MainTerminate ( sIgnoreQuickTime );
 	#endif
 
->>>>>>> 88af812f
 	#if GatherPerformanceData
 		ReportPerformanceData();
 		EliminateGlobal ( sAPIPerf );
@@ -1057,7 +1001,7 @@
 	                 XMP_FileFormat format /* = kXMP_UnknownFile */,
 	                 XMP_OptionBits openFlags /* = 0 */ )
 {
-#if XMP_UNIXBuild
+#if 0 //XMP_UNIXBuild
 	// *** For the time being only allow the JPEG smart handler for generic UNIX, not even packet scanning.
 	format = kXMP_JPEGFile;
 	openFlags |= (kXMPFiles_OpenUseSmartHandler | kXMPFiles_OpenStrictly);
