// =================================================================================================
// ADOBE SYSTEMS INCORPORATED
// Copyright 2002-2007 Adobe Systems Incorporated
// All Rights Reserved
//
// NOTICE: Adobe permits you to use, modify, and distribute this file in accordance with the terms
// of the Adobe license agreement accompanying it.
// =================================================================================================

#include "XMPFiles_Impl.hpp"

#include "UnicodeConversions.hpp"

using namespace std;

// Internal code should be using #if with XMP_MacBuild, XMP_WinBuild, or XMP_UNIXBuild.
// This is a sanity check in case of accidental use of *_ENV. Some clients use the poor
// practice of defining the *_ENV macro with an empty value.
#if defined ( MAC_ENV )
	#if ! MAC_ENV
		#error "MAC_ENV must be defined so that \"#if MAC_ENV\" is true"
	#endif
#elif defined ( WIN_ENV )
	#if ! WIN_ENV
		#error "WIN_ENV must be defined so that \"#if WIN_ENV\" is true"
	#endif
#elif defined ( UNIX_ENV )
	#if ! UNIX_ENV
		#error "UNIX_ENV must be defined so that \"#if UNIX_ENV\" is true"
	#endif
#endif

// =================================================================================================
/// \file XMPFiles_Impl.cpp
/// \brief ...
///
/// This file ...
///
// =================================================================================================

#if XMP_WinBuild
	#pragma warning ( disable : 4290 )	// C++ exception specification ignored except to indicate a function is not __declspec(nothrow)
	#pragma warning ( disable : 4800 )	// forcing value to bool 'true' or 'false' (performance warning)
#endif

XMP_FileFormat voidFileFormat = 0;	// Used as sink for unwanted output parameters.
XMP_Mutex sXMPFilesLock;
int sXMPFilesLockCount = 0;
std::string * sXMPFilesExceptionMessage = 0;

#if TraceXMPCalls
	FILE * xmpFilesOut = stderr;
#endif

//only define in one non-public-source, non-header(.cpp) place
void LFA_Throw ( const char* msg, int id )
{
	switch(id)
	{
		case kLFAErr_InternalFailure:
			XMP_Throw(msg,kXMPErr_InternalFailure);
			break;
		case kLFAErr_ExternalFailure:
			XMP_Throw(msg,kXMPErr_ExternalFailure);
			break;
		case kLFAErr_UserAbort:
			XMP_Throw(msg,kXMPErr_UserAbort);
			break;
		default:
			XMP_Throw(msg,kXMPErr_UnknownException);
			break;
	}
}

// =================================================================================================

// Add all known mappings, multiple mappings (tif, tiff) are OK.
const FileExtMapping kFileExtMap[] =
	{ { "pdf",  kXMP_PDFFile },
	  { "ps",   kXMP_PostScriptFile },
	  { "eps",  kXMP_EPSFile },

	  { "jpg",  kXMP_JPEGFile },
	  { "jpeg", kXMP_JPEGFile },
	  { "jpx",  kXMP_JPEG2KFile },
	  { "tif",  kXMP_TIFFFile },
	  { "tiff", kXMP_TIFFFile },
	  { "dng",  kXMP_TIFFFile },	// DNG files are well behaved TIFF.
	  { "gif",  kXMP_GIFFile },
	  { "giff", kXMP_GIFFile },
	  { "png",  kXMP_PNGFile },

	  { "swf",  kXMP_SWFFile },
	  { "flv",  kXMP_FLVFile },

	  { "aif",  kXMP_AIFFFile },

	  { "mov",  kXMP_MOVFile },
	  { "avi",  kXMP_AVIFile },
	  { "cin",  kXMP_CINFile },
	  { "wav",  kXMP_WAVFile },
	  { "mp3",  kXMP_MP3File },
	  { "mp4",  kXMP_MPEG4File },
	  { "m4v",  kXMP_MPEG4File },
	  { "m4a",  kXMP_MPEG4File },
	  { "f4v",  kXMP_MPEG4File },
	  { "ses",  kXMP_SESFile },
	  { "cel",  kXMP_CELFile },
	  { "wma",  kXMP_WMAVFile },
	  { "wmv",  kXMP_WMAVFile },

	  { "mpg",  kXMP_MPEGFile },
	  { "mpeg", kXMP_MPEGFile },
	  { "mp2",  kXMP_MPEGFile },
	  { "mod",  kXMP_MPEGFile },
	  { "m2v",  kXMP_MPEGFile },
	  { "mpa",  kXMP_MPEGFile },
	  { "mpv",  kXMP_MPEGFile },
	  { "m2p",  kXMP_MPEGFile },
	  { "m2a",  kXMP_MPEGFile },
	  { "m2t",  kXMP_MPEGFile },
	  { "mpe",  kXMP_MPEGFile },
	  { "vob",  kXMP_MPEGFile },
	  { "ms-pvr", kXMP_MPEGFile },
	  { "dvr-ms", kXMP_MPEGFile },

	  { "html", kXMP_HTMLFile },
	  { "xml",  kXMP_XMLFile },
	  { "txt",  kXMP_TextFile },
	  { "text", kXMP_TextFile },

	  { "psd",  kXMP_PhotoshopFile },
	  { "ai",   kXMP_IllustratorFile },
	  { "indd", kXMP_InDesignFile },
	  { "indt", kXMP_InDesignFile },
	  { "aep",  kXMP_AEProjectFile },
	  { "aepx", kXMP_AEProjectFile },
	  { "aet",  kXMP_AEProjTemplateFile },
	  { "ffx",  kXMP_AEFilterPresetFile },
	  { "ncor", kXMP_EncoreProjectFile },
	  { "prproj", kXMP_PremiereProjectFile },
	  { "prtl", kXMP_PremiereTitleFile },
	  { "ucf", kXMP_UCFFile },
	  { "xfl", kXMP_UCFFile },
	  { "pdfxml", kXMP_UCFFile },
	  { "mars", kXMP_UCFFile },
	  { "idml", kXMP_UCFFile },
	  { "", 0 } };	// ! Must be last as a sentinel.

<<<<<<< HEAD
const char * kKnownScannedFiles[] =	// Files known to contain XMP but have no smart handling, here or elsewhere.
	{ "ai",		// Illustrator, actually a PDF file.
=======
// Files known to contain XMP but have no smart handling, here or elsewhere.
const char * kKnownScannedFiles[] =
	{ "gif",	// GIF, public format but no smart handler.
	  "ai",		// Illustrator, actually a PDF file.
>>>>>>> 88af812f
	  "ait",	// Illustrator template, actually a PDF file.
	  "svg",	// SVG, an XML file.
	  "aet",	// After Effects template project file.
	  "ffx",	// After Effects filter preset file.
	  "aep",	// After Effects project file in proprietary format
	  "aepx",	// After Effects project file in XML format
	  "inx",	// InDesign interchange, an XML file.
	  "inds",	// InDesign snippet, an XML file.
	  "inpk",	// InDesign package for GoLive, a text file (not XML).
	  "incd",	// InCopy story, an XML file.
	  "inct",	// InCopy template, an XML file.
	  "incx",	// InCopy interchange, an XML file.
	  "fm",		// FrameMaker file, proprietary format.
	  "book",	// FrameMaker book, proprietary format.
	  "icml",	// an inCopy (inDesign) format 
	  "icmt",	// an inCopy (inDesign) format 
	  "idms",	// an inCopy (inDesign) format 
	  0 };		// ! Keep a 0 sentinel at the end.


// Extensions that XMPFiles never handles.
const char * kKnownRejectedFiles[] =
	{ 
		// RAW files
		"cr2", "erf", "fff", "dcr", "kdc", "mos", "mfw", "mef",
		"raw", "nef", "orf", "pef", "arw", "sr2", "srf", "sti",
		"3fr",
		// not supported UCF subformats
		"air",
	  0 };	// ! Keep a 0 sentinel at the end.

// =================================================================================================

// =================================================================================================
<<<<<<< HEAD
// LFA implementations for POSIX
// =============================

#if XMP_UNIXBuild

	// ---------------------------------------------------------------------------------------------

	// Make sure off_t is 64 bits and signed.
	static char check_off_t_size [ (sizeof(off_t) == 8) ? 1 : -1 ];
	// *** No std::numeric_limits?  static char check_off_t_sign [ std::numeric_limits<off_t>::is_signed ? -1 : 1 ];

	// ---------------------------------------------------------------------------------------------

	LFA_FileRef LFA_Open ( const char * fileName, char mode )
	{
		XMP_Assert ( (mode == 'r') || (mode == 'w') );
		
		int flags = ((mode == 'r') ? O_RDONLY : O_RDWR);	// *** Include O_EXLOCK?
		
		int descr = open ( fileName, flags, 0 );
		if ( descr == -1 ) XMP_Throw ( "LFA_Open: open failure", kXMPErr_ExternalFailure );
		
		return (LFA_FileRef)descr;

	}	// LFA_Open

	// ---------------------------------------------------------------------------------------------

	LFA_FileRef LFA_Create ( const char * fileName )
	{
		int descr;
		
		descr = open ( fileName, O_RDONLY, 0 );	// Make sure the file does not exist yet.
		if ( descr != -1 ) {
			close ( descr );
			XMP_Throw ( "LFA_Create: file already exists", kXMPErr_ExternalFailure );
		}

		descr = open ( fileName, (O_CREAT | O_RDWR), (S_IRUSR | S_IWUSR | S_IRGRP | S_IWGRP | S_IROTH | S_IWOTH) );	// *** Include O_EXCL? O_EXLOCK?
		if ( descr == -1 ) XMP_Throw ( "LFA_Create: open failure", kXMPErr_ExternalFailure );
		
		return (LFA_FileRef)descr;

	}	// LFA_Create

	// ---------------------------------------------------------------------------------------------

	void LFA_Delete ( const char * fileName )
	{
		int err = unlink ( fileName );
		if ( err != 0 ) XMP_Throw ( "LFA_Delete: unlink failure", kXMPErr_ExternalFailure );
		
	}	// LFA_Delete

	// ---------------------------------------------------------------------------------------------

	void LFA_Rename ( const char * oldName, const char * newName )
	{
		int err = rename ( oldName, newName );	// *** POSIX rename clobbers existing destination!
		if ( err != 0 ) XMP_Throw ( "LFA_Rename: rename failure", kXMPErr_ExternalFailure );
		
	}	// LFA_Rename

	// ---------------------------------------------------------------------------------------------

	void LFA_Close ( LFA_FileRef file )
	{
		if ( file == 0 ) return;	// Can happen if LFA_Open throws an exception.
		int descr = (int)file;

		int err = close ( descr );
		if ( err != 0 ) XMP_Throw ( "LFA_Close: close failure", kXMPErr_ExternalFailure );

	}	// LFA_Close

	// ---------------------------------------------------------------------------------------------

	XMP_Int64 LFA_Seek ( LFA_FileRef file, XMP_Int64 offset, int mode, bool * okPtr )
	{
		int descr = (int)file;
		
		off_t newPos = lseek ( descr, offset, mode );
		if ( okPtr != 0 ) {
			*okPtr = (newPos != -1);
		} else {
			if ( newPos == -1 ) XMP_Throw ( "LFA_Seek: lseek failure", kXMPErr_ExternalFailure );
		}
		
		return newPos;

	}	// LFA_Seek

	// ---------------------------------------------------------------------------------------------

	XMP_Int32 LFA_Read ( LFA_FileRef file, void * buffer, XMP_Int32 bytes, bool requireAll )
	{
		int descr = (int)file;
		
		ssize_t bytesRead = read ( descr, buffer, bytes );
		if ( (bytesRead == -1) || (requireAll && (bytesRead != bytes)) ) XMP_Throw ( "LFA_Read: read failure", kXMPErr_ExternalFailure );
		
		return bytesRead;

	}	// LFA_Read

	// ---------------------------------------------------------------------------------------------

	void LFA_Write ( LFA_FileRef file, const void * buffer, XMP_Int32 bytes )
	{
		int descr = (int)file;

		ssize_t bytesWritten = write ( descr, buffer, bytes );
		if ( bytesWritten != bytes ) XMP_Throw ( "LFA_Write: write failure", kXMPErr_ExternalFailure );

	}	// LFA_Write

	// ---------------------------------------------------------------------------------------------

	void LFA_Flush ( LFA_FileRef file )
	{
		int descr = (int)file;

		int err = fsync ( descr );
		if ( err != 0 ) XMP_Throw ( "LFA_Flush: fsync failure", kXMPErr_ExternalFailure );

	}	// LFA_Flush

	// ---------------------------------------------------------------------------------------------

	XMP_Int64 LFA_Measure ( LFA_FileRef file )
	{
		int descr = (int)file;
		
		off_t currPos = lseek ( descr, 0, SEEK_CUR );
		off_t length  = lseek ( descr, 0, SEEK_END );
		if ( (currPos == -1) || (length == -1) ) XMP_Throw ( "LFA_Measure: lseek failure", kXMPErr_ExternalFailure );
		(void) lseek ( descr, currPos, SEEK_SET );
		
		return length;
		
	}	// LFA_Measure

	// ---------------------------------------------------------------------------------------------

	void LFA_Extend ( LFA_FileRef file, XMP_Int64 length )
	{
		int descr = (int)file;
		
		int err = ftruncate ( descr, length );
		if ( err != 0 ) XMP_Throw ( "LFA_Extend: ftruncate failure", kXMPErr_ExternalFailure );

	}	// LFA_Extend

	// ---------------------------------------------------------------------------------------------

	void LFA_Truncate ( LFA_FileRef file, XMP_Int64 length )
	{
		int descr = (int)file;
		
		int err = ftruncate ( descr, length );
		if ( err != 0 ) XMP_Throw ( "LFA_Truncate: ftruncate failure", kXMPErr_ExternalFailure );

	}	// LFA_Truncate

	// ---------------------------------------------------------------------------------------------

#endif	// XMP_UNIXBuild
=======
>>>>>>> 88af812f

// =================================================================================================

#if XMP_MacBuild | XMP_UNIXBuild
	//copy from LargeFileAccess.cpp
	static bool FileExists ( const char * filePath )
	{	
		struct stat info;
		int err = stat ( filePath, &info );
		return (err == 0);
	}
#endif


static bool CreateNewFile ( const char * newPath, const char * origPath, size_t filePos, bool copyMacRsrc )
{
	// Try to create a new file with the same ownership and permissions as some other file.
	// *** The ownership and permissions are not handled on all platforms.

	#if XMP_MacBuild | XMP_UNIXBuild

		if ( FileExists ( newPath ) ) return false;

	#elif XMP_WinBuild

		{
			std::string wideName;
			const size_t utf8Len = strlen(newPath);
			const size_t maxLen = 2 * (utf8Len+1);
			wideName.reserve ( maxLen );
			wideName.assign ( maxLen, ' ' );
			int wideLen = MultiByteToWideChar ( CP_UTF8, 0, newPath, -1, (LPWSTR)wideName.data(), (int)maxLen );
			if ( wideLen == 0 ) return false;
			HANDLE temp = CreateFileW ( (LPCWSTR)wideName.data(), GENERIC_READ, FILE_SHARE_READ, 0, OPEN_EXISTING,
										(FILE_ATTRIBUTE_NORMAL | FILE_FLAG_RANDOM_ACCESS), 0 );
			if ( temp != INVALID_HANDLE_VALUE ) {
				CloseHandle ( temp );
				return false;
			}
		}

	#endif
	
	try {
		LFA_FileRef newFile = LFA_Create ( newPath );
		LFA_Close ( newFile );
	} catch ( ... ) {
		// *** Unfortunate that LFA_Create throws for an existing file.
		return false;
	}

	#if XMP_WinBuild

		IgnoreParam(origPath); IgnoreParam(filePos); IgnoreParam(copyMacRsrc);

		// *** Don't handle Windows specific info yet.

	#elif XMP_MacBuild

		IgnoreParam(filePos);

		OSStatus err;
		FSRef newFSRef, origFSRef;	// Copy the "copyable" catalog info, includes the Finder info.
		
		err = FSPathMakeRef ( (XMP_Uns8*)origPath, &origFSRef, 0 );
		if ( err != noErr ) XMP_Throw ( "CreateNewFile: FSPathMakeRef failure", kXMPErr_ExternalFailure );
		err = FSPathMakeRef ( (XMP_Uns8*)newPath, &newFSRef, 0 );
		if ( err != noErr ) XMP_Throw ( "CreateNewFile: FSPathMakeRef failure", kXMPErr_ExternalFailure );

		FSCatalogInfo catInfo;	// *** What about the GetInfo comment? The Finder label?
		memset ( &catInfo, 0, sizeof(FSCatalogInfo) );

		err = FSGetCatalogInfo ( &origFSRef, kFSCatInfoGettableInfo, &catInfo, 0, 0, 0 );
		if ( err != noErr ) XMP_Throw ( "CreateNewFile: FSGetCatalogInfo failure", kXMPErr_ExternalFailure );
		err = FSSetCatalogInfo ( &newFSRef, kFSCatInfoSettableInfo, &catInfo );
		
		// *** [1841019] tolerate non mac filesystems, i.e. SMB mounts
		// this measure helps under 10.5, albeit not reliably under 10.4
		if ( err == afpAccessDenied ) 
			copyMacRsrc = false;
		else if ( err != noErr ) // all other errors are still an error
			XMP_Throw ( "CreateNewFile: FSSetCatalogInfo failure", kXMPErr_ExternalFailure );

		// *** [1841019] tolerate non mac filesystems, i.e. SMB mounts
		// this measure helps under 10.4 (and besides might be an optimization)
		if ( catInfo.rsrcLogicalSize == 0 )
			copyMacRsrc = false;
		
		if ( copyMacRsrc ) {	// Copy the resource fork as a byte stream.
			LFA_FileRef origRsrcRef = 0;
			LFA_FileRef copyRsrcRef = 0;
			try {
				origRsrcRef = LFA_OpenRsrc ( origPath, 'r' );
				XMP_Int64 rsrcSize = LFA_Measure ( origRsrcRef );
				if ( rsrcSize > 0 ) {
					copyRsrcRef = LFA_OpenRsrc ( newPath, 'w' );
					LFA_Copy ( origRsrcRef, copyRsrcRef, rsrcSize, 0, 0 );	// ! Resource fork small enough to not need abort checking.
					LFA_Close ( copyRsrcRef );
				}
				LFA_Close ( origRsrcRef );
			} catch ( ... ) {
				if ( origRsrcRef != 0 ) LFA_Close ( origRsrcRef );
				if ( copyRsrcRef != 0 ) LFA_Close ( copyRsrcRef );
				throw;
			}
		}
		

	#elif XMP_UNIXBuild
	
		IgnoreParam(filePos); IgnoreParam(copyMacRsrc);
		// *** Can't use on Mac because of frigging CW POSIX header problems!

		// *** Don't handle UNIX specific info yet.
		
		int err, newRef;
		struct stat origInfo;
		err = stat ( origPath, &origInfo );
		if ( err != 0 ) XMP_Throw ( "CreateNewFile: stat failure", kXMPErr_ExternalFailure );
		
		(void) chmod ( newPath, origInfo.st_mode );	// Ignore errors.
	
	#endif
	
	return true;

}	// CreateNewFile

// =================================================================================================

void CreateTempFile ( const std::string & origPath, std::string * tempPath, bool copyMacRsrc )
{
	// Create an empty temp file next to the source file with the same ownership and permissions.
	// The temp file has "._nn_" added as a prefix to the file name, where "nn" is a unique
	// sequence number. The "._" start is important for Bridge, telling it to ignore the file.
	
	// *** The ownership and permissions are not yet handled.
	
	#if XMP_WinBuild
		#define kUseBS	true
	#else
		#define kUseBS	false
	#endif

	// Break the full path into folder path and file name portions.

	size_t namePos;	// The origPath index of the first byte of the file name part.

	for ( namePos = origPath.size(); namePos > 0; --namePos ) {
		if ( (origPath[namePos] == '/') || (kUseBS && (origPath[namePos] == '\\')) ) {
			++namePos;
			break;
		}
	}
	if ( (origPath[namePos] == '/') || (kUseBS && (origPath[namePos] == '\\')) ) ++namePos;
	if ( namePos == origPath.size() ) XMP_Throw ( "CreateTempFile: Empty file name part", kXMPErr_InternalFailure );
	
	std::string folderPath ( origPath, 0, namePos );
	std::string origName ( origPath, namePos );
	
	// First try to create a file with "._nn_" added as a file name prefix.

	char tempPrefix[6] = "._nn_";
	
	tempPath->reserve ( origPath.size() + 5 );
	tempPath->assign ( origPath, 0, namePos );
	tempPath->append ( tempPrefix, 5 );
	tempPath->append ( origName );
	
	for ( char n1 = '0'; n1 <= '9'; ++n1 ) {
		(*tempPath)[namePos+2] = n1;
		for ( char n2 = '0'; n2 <= '9'; ++n2 ) {
			(*tempPath)[namePos+3] = n2;
			if ( CreateNewFile ( tempPath->c_str(), origPath.c_str(), namePos, copyMacRsrc ) ) return;
		}
	}
	
	// Now try to create a file with the name "._nn_XMPFilesTemp"
	
	tempPath->assign ( origPath, 0, namePos );
	tempPath->append ( tempPrefix, 5 );
	tempPath->append ( "XMPFilesTemp" );
	
	for ( char n1 = '0'; n1 <= '9'; ++n1 ) {
		(*tempPath)[namePos+2] = n1;
		for ( char n2 = '0'; n2 <= '9'; ++n2 ) {
			(*tempPath)[namePos+3] = n2;
			if ( CreateNewFile ( tempPath->c_str(), origPath.c_str(), namePos, copyMacRsrc ) ) return;
		}
	}
	
	XMP_Throw ( "CreateTempFile: Can't find unique name", kXMPErr_InternalFailure );
	
}	// CreateTempFile

// =================================================================================================
// File mode and folder info utilities
// -----------------------------------

#if XMP_WinBuild
	
	// ---------------------------------------------------------------------------------------------

	static DWORD kOtherAttrs = (FILE_ATTRIBUTE_DEVICE | FILE_ATTRIBUTE_OFFLINE);
	
	FileMode GetFileMode ( const char * path )
	{
		std::string utf16;	// GetFileAttributes wants native UTF-16.
		ToUTF16Native ( (UTF8Unit*)path, strlen(path), &utf16 );
		utf16.append ( 2, '\0' );	// Make sure there are at least 2 final zero bytes.

		// ! A shortcut is seen as a file, we would need extra code to recognize it and find the target.
		
		DWORD fileAttrs = GetFileAttributesW ( (LPCWSTR) utf16.c_str() );
		if ( fileAttrs == INVALID_FILE_ATTRIBUTES ) return kFMode_DoesNotExist;	// ! Any failure turns into does-not-exist.

		if ( fileAttrs & FILE_ATTRIBUTE_DIRECTORY ) return kFMode_IsFolder;
		if ( fileAttrs & kOtherAttrs ) return kFMode_IsOther;
		return kFMode_IsFile;

	}	// GetFileMode
	
	// ---------------------------------------------------------------------------------------------
	
	void XMP_FolderInfo::Open ( const char * folderPath )
	{

		if ( this->dirRef != 0 ) this->Close();
		
		this->folderPath = folderPath;

	}	// XMP_FolderInfo::Open
	
	// ---------------------------------------------------------------------------------------------
	
	void XMP_FolderInfo::Close()
	{

		if ( this->dirRef != 0 ) (void) FindClose ( this->dirRef );
		this->dirRef = 0;
		this->folderPath.erase();

	}	// XMP_FolderInfo::Close
	
	// ---------------------------------------------------------------------------------------------
	
	bool XMP_FolderInfo::GetFolderPath ( std::string * folderPath )
	{

		if ( this->folderPath.empty() ) return false;
		
		*folderPath = this->folderPath;
		return true;

	}	// XMP_FolderInfo::GetFolderPath
	
	// ---------------------------------------------------------------------------------------------
	
	bool XMP_FolderInfo::GetNextChild ( std::string * childName )
	{
		bool found = false;
		WIN32_FIND_DATAW childInfo;

		if ( this->dirRef != 0 ) {

			found = FindNextFile ( this->dirRef, &childInfo );
			if ( ! found ) return false;

		} else {

			if ( this->folderPath.empty() ) {
				XMP_Throw ( "XMP_FolderInfo::GetNextChild - not open", kXMPErr_InternalFailure );
			}

			std::string findPath = this->folderPath;
			findPath += "\\*";
			std::string utf16;	// FindFirstFile wants native UTF-16.
			ToUTF16Native ( (UTF8Unit*)findPath.c_str(), findPath.size(), &utf16 );
			utf16.append ( 2, '\0' );	// Make sure there are at least 2 final zero bytes.

			this->dirRef = FindFirstFileW ( (LPCWSTR) utf16.c_str(), &childInfo );
			if ( this->dirRef == 0 ) return false;
			found = true;

		}

		// Ignore all children with names starting in '.'. This covers ., .., .DS_Store, etc.
		while ( found && (childInfo.cFileName[0] == '.') ) {
			found = FindNextFile ( this->dirRef, &childInfo );
		}
		if ( ! found ) return false;
		
		size_t len16 = 0;
		while ( childInfo.cFileName[len16] != 0 ) ++len16;
		FromUTF16Native ( (UTF16Unit*)childInfo.cFileName, len16, childName );	// The cFileName field is native UTF-16.

		return true;

	}	// XMP_FolderInfo::GetNextChild
	
	// ---------------------------------------------------------------------------------------------

#else	// Mac and UNIX both use POSIX functions.
	
	// ---------------------------------------------------------------------------------------------

	FileMode GetFileMode ( const char * path )
	{
		struct stat fileInfo;
		
		int err = stat ( path, &fileInfo );
		if ( err != 0 ) return kFMode_DoesNotExist;	// ! Any failure turns into does-not-exist.
		
		// ! The target of a symlink is properly recognized, not the symlink itself. A Mac alias is
		// ! seen as a file, we would need extra code to recognize it and find the target.
		
		if ( S_ISREG ( fileInfo.st_mode ) ) return kFMode_IsFile;
		if ( S_ISDIR ( fileInfo.st_mode ) ) return kFMode_IsFolder;
		return kFMode_IsOther;

	}	// GetFileMode
	
	// ---------------------------------------------------------------------------------------------
	
	void XMP_FolderInfo::Open ( const char * folderPath )
	{

		if ( this->dirRef != 0 ) this->Close();
		
		this->dirRef = opendir ( folderPath );
		if ( this->dirRef == 0 ) XMP_Throw ( "XMP_FolderInfo::Open - opendir failed", kXMPErr_ExternalFailure );
		this->folderPath = folderPath;

	}	// XMP_FolderInfo::Open
	
	// ---------------------------------------------------------------------------------------------
	
	void XMP_FolderInfo::Close()
	{

		if ( this->dirRef != 0 ) (void) closedir ( this->dirRef );
		this->dirRef = 0;
		this->folderPath.erase();

	}	// XMP_FolderInfo::Close
	
	// ---------------------------------------------------------------------------------------------
	
	bool XMP_FolderInfo::GetFolderPath ( std::string * folderPath )
	{

		if ( this->folderPath.empty() ) return false;
		
		*folderPath = this->folderPath;
		return true;

	}	// XMP_FolderInfo::GetFolderPath
	
	// ---------------------------------------------------------------------------------------------
	
	bool XMP_FolderInfo::GetNextChild ( std::string * childName )
	{
		struct dirent * childInfo = 0;

		if ( this->dirRef == 0 ) XMP_Throw ( "XMP_FolderInfo::GetNextChild - not open", kXMPErr_InternalFailure );
		
		while ( true ) {
			// Ignore all children with names starting in '.'. This covers ., .., .DS_Store, etc.
			childInfo = readdir ( this->dirRef );	// ! Depends on global lock, readdir is not thread safe.
			if ( childInfo == 0 ) return false;
			if ( *childInfo->d_name != '.' ) break;
		}
		
		*childName = childInfo->d_name;
		return true;

	}	// XMP_FolderInfo::GetNextChild
	
	// ---------------------------------------------------------------------------------------------

#endif

// =================================================================================================
// GetPacketCharForm
// =================
//
// The first character must be U+FEFF or ASCII, typically '<' for an outermost element, initial
// processing instruction, or XML declaration. The second character can't be U+0000.
// The possible input sequences are:
//   Cases with U+FEFF
//      EF BB BF -- - UTF-8
//      FE FF -- -- - Big endian UTF-16
//      00 00 FE FF - Big endian UTF 32
//      FF FE 00 00 - Little endian UTF-32
//      FF FE -- -- - Little endian UTF-16
//   Cases with ASCII
//      nn mm -- -- - UTF-8 -
//      00 00 00 nn - Big endian UTF-32
//      00 nn -- -- - Big endian UTF-16
//      nn 00 00 00 - Little endian UTF-32
//      nn 00 -- -- - Little endian UTF-16

static XMP_Uns8 GetPacketCharForm ( XMP_StringPtr packetStr, XMP_StringLen packetLen )
{
	XMP_Uns8   charForm = kXMP_CharUnknown;
	XMP_Uns8 * unsBytes = (XMP_Uns8*)packetStr;	// ! Make sure comparisons are unsigned.
	
	if ( packetLen < 2 ) return kXMP_Char8Bit;

	if ( packetLen < 4 ) {
	
		// These cases are based on the first 2 bytes:
		//   00 nn Big endian UTF-16
		//   nn 00 Little endian UTF-16
		//   FE FF Big endian UTF-16
		//   FF FE Little endian UTF-16
		//   Otherwise UTF-8
		
		if ( packetStr[0] == 0 ) return kXMP_Char16BitBig;
		if ( packetStr[1] == 0 ) return kXMP_Char16BitLittle;
		if ( CheckBytes ( packetStr, "\xFE\xFF", 2 ) ) return kXMP_Char16BitBig;
		if ( CheckBytes ( packetStr, "\xFF\xFE", 2 ) ) return kXMP_Char16BitLittle;
		return kXMP_Char8Bit;

	}
	
	// If we get here the packet is at least 4 bytes, could be any form.
	
	if ( unsBytes[0] == 0 ) {
	
		// These cases are:
		//   00 nn -- -- - Big endian UTF-16
		//   00 00 00 nn - Big endian UTF-32
		//   00 00 FE FF - Big endian UTF 32
		
		if ( unsBytes[1] != 0 ) {
			charForm = kXMP_Char16BitBig;			// 00 nn
		} else {
			if ( (unsBytes[2] == 0) && (unsBytes[3] != 0) ) {
				charForm = kXMP_Char32BitBig;		// 00 00 00 nn
			} else if ( (unsBytes[2] == 0xFE) && (unsBytes[3] == 0xFF) ) {
				charForm = kXMP_Char32BitBig;		// 00 00 FE FF
			}
		}
		
	} else {
	
		// These cases are:
		//   FE FF -- -- - Big endian UTF-16, FE isn't valid UTF-8
		//   FF FE 00 00 - Little endian UTF-32, FF isn't valid UTF-8
		//   FF FE -- -- - Little endian UTF-16
		//   nn mm -- -- - UTF-8, includes EF BB BF case
		//   nn 00 00 00 - Little endian UTF-32
		//   nn 00 -- -- - Little endian UTF-16
		
		if ( unsBytes[0] == 0xFE ) {
			if ( unsBytes[1] == 0xFF ) charForm = kXMP_Char16BitBig;	// FE FF
		} else if ( unsBytes[0] == 0xFF ) {
			if ( unsBytes[1] == 0xFE ) {
				if ( (unsBytes[2] == 0) && (unsBytes[3] == 0) ) {
					charForm = kXMP_Char32BitLittle;	// FF FE 00 00
				} else {
					charForm = kXMP_Char16BitLittle;	// FF FE
				}
			}
		} else if ( unsBytes[1] != 0 ) {
			charForm = kXMP_Char8Bit;					// nn mm
		} else {
			if ( (unsBytes[2] == 0) && (unsBytes[3] == 0) ) {
				charForm = kXMP_Char32BitLittle;		// nn 00 00 00
			} else {
				charForm = kXMP_Char16BitLittle;		// nn 00
			}
		}

	}
	
	//	XMP_Assert ( charForm != kXMP_CharUnknown );
	return charForm;

}	// GetPacketCharForm

// =================================================================================================
// FillPacketInfo
// ==============
//
// If a packet wrapper is present, the the packet string is roughly:
//   <?xpacket begin= ...?>
//   <outer-XML-element>
//     ... more XML ...
//   </outer-XML-element>
//   ... whitespace padding ...
//   <?xpacket end='.'?>

// The 8-bit form is 14 bytes, the 16-bit form is 28 bytes, the 32-bit form is 56 bytes.
#define k8BitTrailer  "<?xpacket end="
#define k16BitTrailer "<\0?\0x\0p\0a\0c\0k\0e\0t\0 \0e\0n\0d\0=\0"
#define k32BitTrailer "<\0\0\0?\0\0\0x\0\0\0p\0\0\0a\0\0\0c\0\0\0k\0\0\0e\0\0\0t\0\0\0 \0\0\0e\0\0\0n\0\0\0d\0\0\0=\0\0\0"
static XMP_StringPtr kPacketTrailiers[3] = { k8BitTrailer, k16BitTrailer, k32BitTrailer };

void FillPacketInfo ( const std::string & packet, XMP_PacketInfo * info )
{
	XMP_StringPtr packetStr = packet.c_str();
	XMP_StringLen packetLen = (XMP_StringLen) packet.size();
	if ( packetLen == 0 ) return;
	
	info->charForm = GetPacketCharForm ( packetStr, packetLen );
	XMP_StringLen charSize = XMP_GetCharSize ( info->charForm );
	
	// Look for a packet wrapper. For our purposes, we can be lazy and just look for the trailer PI.
	// If that is present we'll assume that a recognizable header is present. First do a bytewise
	// search for '<', then a char sized comparison for the start of the trailer. We don't really
	// care about big or little endian here. We're looking for ASCII bytes with zeroes between.
	// Shorten the range comparisons (n*charSize) by 1 to easily tolerate both big and little endian.

	XMP_StringLen padStart, padEnd;
	XMP_StringPtr packetTrailer = kPacketTrailiers [ charSize>>1 ];

	padEnd = packetLen - 1;
	for ( ; padEnd > 0; --padEnd ) if ( packetStr[padEnd] == '<' ) break;
	if ( (packetStr[padEnd] != '<') || ((packetLen - padEnd) < (18*charSize)) ) return;
	if ( ! CheckBytes ( &packetStr[padEnd], packetTrailer, (13*charSize) ) ) return;
	
	info->hasWrapper = true;
	
	char rwFlag = packetStr [padEnd + 15*charSize];
	if ( rwFlag == 'w' ) info->writeable = true;
	
	// Look for the start of the padding, right after the last XML end tag.
	
	padStart = padEnd;	// Don't do the -charSize here, might wrap below zero.
	for ( ; padStart >= charSize; padStart -= charSize ) if ( packetStr[padStart] == '>' ) break;
	if ( padStart < charSize ) return;
	padStart += charSize;	// The padding starts after the '>'.
	
	info->padSize = padEnd - padStart;	// We want bytes of padding, not character units.

}	// FillPacketInfo

// =================================================================================================
// ReadXMPPacket
// =============

void ReadXMPPacket ( XMPFileHandler * handler )
{
	LFA_FileRef   fileRef   = handler->parent->fileRef;
	std::string & xmpPacket = handler->xmpPacket;
	XMP_StringLen packetLen = handler->packetInfo.length;

	if ( packetLen == 0 ) XMP_Throw ( "ReadXMPPacket - No XMP packet", kXMPErr_BadXMP );
	
	xmpPacket.erase();
	xmpPacket.reserve ( packetLen );
	xmpPacket.append ( packetLen, ' ' );

	XMP_StringPtr packetStr = XMP_StringPtr ( xmpPacket.c_str() );	// Don't set until after reserving the space!

	LFA_Seek ( fileRef, handler->packetInfo.offset, SEEK_SET );
	LFA_Read ( fileRef, (char*)packetStr, packetLen, kLFA_RequireAll );
	
}	// ReadXMPPacket

// =================================================================================================
// XMPFileHandler::ProcessTNail
// ============================

void XMPFileHandler::ProcessTNail()
{

	this->processedTNail = true;	// ! Must be overridden by handlers that support thumbnails.

}	// XMPFileHandler::ProcessTNail

// =================================================================================================
// XMPFileHandler::ProcessXMP
// ==========================
//
// This base implementation just parses the XMP. If the derived handler does reconciliation then it
// must have its own implementation of ProcessXMP.

void XMPFileHandler::ProcessXMP()
{
	
	if ( (!this->containsXMP) || this->processedXMP ) return;

	if ( this->handlerFlags & kXMPFiles_CanReconcile ) {
		XMP_Throw ( "Reconciling file handlers must implement ProcessXMP", kXMPErr_InternalFailure );
	}

	SXMPUtils::RemoveProperties ( &this->xmpObj, 0, 0, kXMPUtil_DoAllProperties );
	this->xmpObj.ParseFromBuffer ( this->xmpPacket.c_str(), (XMP_StringLen)this->xmpPacket.size() );
	this->processedXMP = true;
	
}	// XMPFileHandler::ProcessXMP

// =================================================================================================
// XMPFileHandler::GetSerializeOptions
// ===================================
//
// This base implementation just selects compact serialization. The character form and padding/in-place
// settings are added in the common code before calling SerializeToBuffer.

XMP_OptionBits XMPFileHandler::GetSerializeOptions()
{

	return kXMP_UseCompactFormat;

}	// XMPFileHandler::GetSerializeOptions

// =================================================================================================<|MERGE_RESOLUTION|>--- conflicted
+++ resolved
@@ -147,15 +147,9 @@
 	  { "idml", kXMP_UCFFile },
 	  { "", 0 } };	// ! Must be last as a sentinel.
 
-<<<<<<< HEAD
-const char * kKnownScannedFiles[] =	// Files known to contain XMP but have no smart handling, here or elsewhere.
-	{ "ai",		// Illustrator, actually a PDF file.
-=======
 // Files known to contain XMP but have no smart handling, here or elsewhere.
 const char * kKnownScannedFiles[] =
-	{ "gif",	// GIF, public format but no smart handler.
-	  "ai",		// Illustrator, actually a PDF file.
->>>>>>> 88af812f
+    { "ai",		// Illustrator, actually a PDF file.
 	  "ait",	// Illustrator template, actually a PDF file.
 	  "svg",	// SVG, an XML file.
 	  "aet",	// After Effects template project file.
@@ -190,176 +184,6 @@
 // =================================================================================================
 
 // =================================================================================================
-<<<<<<< HEAD
-// LFA implementations for POSIX
-// =============================
-
-#if XMP_UNIXBuild
-
-	// ---------------------------------------------------------------------------------------------
-
-	// Make sure off_t is 64 bits and signed.
-	static char check_off_t_size [ (sizeof(off_t) == 8) ? 1 : -1 ];
-	// *** No std::numeric_limits?  static char check_off_t_sign [ std::numeric_limits<off_t>::is_signed ? -1 : 1 ];
-
-	// ---------------------------------------------------------------------------------------------
-
-	LFA_FileRef LFA_Open ( const char * fileName, char mode )
-	{
-		XMP_Assert ( (mode == 'r') || (mode == 'w') );
-		
-		int flags = ((mode == 'r') ? O_RDONLY : O_RDWR);	// *** Include O_EXLOCK?
-		
-		int descr = open ( fileName, flags, 0 );
-		if ( descr == -1 ) XMP_Throw ( "LFA_Open: open failure", kXMPErr_ExternalFailure );
-		
-		return (LFA_FileRef)descr;
-
-	}	// LFA_Open
-
-	// ---------------------------------------------------------------------------------------------
-
-	LFA_FileRef LFA_Create ( const char * fileName )
-	{
-		int descr;
-		
-		descr = open ( fileName, O_RDONLY, 0 );	// Make sure the file does not exist yet.
-		if ( descr != -1 ) {
-			close ( descr );
-			XMP_Throw ( "LFA_Create: file already exists", kXMPErr_ExternalFailure );
-		}
-
-		descr = open ( fileName, (O_CREAT | O_RDWR), (S_IRUSR | S_IWUSR | S_IRGRP | S_IWGRP | S_IROTH | S_IWOTH) );	// *** Include O_EXCL? O_EXLOCK?
-		if ( descr == -1 ) XMP_Throw ( "LFA_Create: open failure", kXMPErr_ExternalFailure );
-		
-		return (LFA_FileRef)descr;
-
-	}	// LFA_Create
-
-	// ---------------------------------------------------------------------------------------------
-
-	void LFA_Delete ( const char * fileName )
-	{
-		int err = unlink ( fileName );
-		if ( err != 0 ) XMP_Throw ( "LFA_Delete: unlink failure", kXMPErr_ExternalFailure );
-		
-	}	// LFA_Delete
-
-	// ---------------------------------------------------------------------------------------------
-
-	void LFA_Rename ( const char * oldName, const char * newName )
-	{
-		int err = rename ( oldName, newName );	// *** POSIX rename clobbers existing destination!
-		if ( err != 0 ) XMP_Throw ( "LFA_Rename: rename failure", kXMPErr_ExternalFailure );
-		
-	}	// LFA_Rename
-
-	// ---------------------------------------------------------------------------------------------
-
-	void LFA_Close ( LFA_FileRef file )
-	{
-		if ( file == 0 ) return;	// Can happen if LFA_Open throws an exception.
-		int descr = (int)file;
-
-		int err = close ( descr );
-		if ( err != 0 ) XMP_Throw ( "LFA_Close: close failure", kXMPErr_ExternalFailure );
-
-	}	// LFA_Close
-
-	// ---------------------------------------------------------------------------------------------
-
-	XMP_Int64 LFA_Seek ( LFA_FileRef file, XMP_Int64 offset, int mode, bool * okPtr )
-	{
-		int descr = (int)file;
-		
-		off_t newPos = lseek ( descr, offset, mode );
-		if ( okPtr != 0 ) {
-			*okPtr = (newPos != -1);
-		} else {
-			if ( newPos == -1 ) XMP_Throw ( "LFA_Seek: lseek failure", kXMPErr_ExternalFailure );
-		}
-		
-		return newPos;
-
-	}	// LFA_Seek
-
-	// ---------------------------------------------------------------------------------------------
-
-	XMP_Int32 LFA_Read ( LFA_FileRef file, void * buffer, XMP_Int32 bytes, bool requireAll )
-	{
-		int descr = (int)file;
-		
-		ssize_t bytesRead = read ( descr, buffer, bytes );
-		if ( (bytesRead == -1) || (requireAll && (bytesRead != bytes)) ) XMP_Throw ( "LFA_Read: read failure", kXMPErr_ExternalFailure );
-		
-		return bytesRead;
-
-	}	// LFA_Read
-
-	// ---------------------------------------------------------------------------------------------
-
-	void LFA_Write ( LFA_FileRef file, const void * buffer, XMP_Int32 bytes )
-	{
-		int descr = (int)file;
-
-		ssize_t bytesWritten = write ( descr, buffer, bytes );
-		if ( bytesWritten != bytes ) XMP_Throw ( "LFA_Write: write failure", kXMPErr_ExternalFailure );
-
-	}	// LFA_Write
-
-	// ---------------------------------------------------------------------------------------------
-
-	void LFA_Flush ( LFA_FileRef file )
-	{
-		int descr = (int)file;
-
-		int err = fsync ( descr );
-		if ( err != 0 ) XMP_Throw ( "LFA_Flush: fsync failure", kXMPErr_ExternalFailure );
-
-	}	// LFA_Flush
-
-	// ---------------------------------------------------------------------------------------------
-
-	XMP_Int64 LFA_Measure ( LFA_FileRef file )
-	{
-		int descr = (int)file;
-		
-		off_t currPos = lseek ( descr, 0, SEEK_CUR );
-		off_t length  = lseek ( descr, 0, SEEK_END );
-		if ( (currPos == -1) || (length == -1) ) XMP_Throw ( "LFA_Measure: lseek failure", kXMPErr_ExternalFailure );
-		(void) lseek ( descr, currPos, SEEK_SET );
-		
-		return length;
-		
-	}	// LFA_Measure
-
-	// ---------------------------------------------------------------------------------------------
-
-	void LFA_Extend ( LFA_FileRef file, XMP_Int64 length )
-	{
-		int descr = (int)file;
-		
-		int err = ftruncate ( descr, length );
-		if ( err != 0 ) XMP_Throw ( "LFA_Extend: ftruncate failure", kXMPErr_ExternalFailure );
-
-	}	// LFA_Extend
-
-	// ---------------------------------------------------------------------------------------------
-
-	void LFA_Truncate ( LFA_FileRef file, XMP_Int64 length )
-	{
-		int descr = (int)file;
-		
-		int err = ftruncate ( descr, length );
-		if ( err != 0 ) XMP_Throw ( "LFA_Truncate: ftruncate failure", kXMPErr_ExternalFailure );
-
-	}	// LFA_Truncate
-
-	// ---------------------------------------------------------------------------------------------
-
-#endif	// XMP_UNIXBuild
-=======
->>>>>>> 88af812f
 
 // =================================================================================================
 
