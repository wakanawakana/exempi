// =================================================================================================
// ADOBE SYSTEMS INCORPORATED
// Copyright 2006-2008 Adobe Systems Incorporated
// All Rights Reserved
//
// NOTICE: Adobe permits you to use, modify, and distribute this file in accordance with the terms
// of the Adobe license agreement accompanying it.
// =================================================================================================

#include "TIFF_Support.hpp"

// =================================================================================================
/// \file TIFF_FileWriter.cpp
/// \brief TIFF_FileWriter is used for memory-based read-write access and all file-based access.
///
/// \c TIFF_FileWriter is used for memory-based read-write access and all file-based access. The
/// main internal data structure is the InternalTagMap, a std::map that uses the tag number as the
/// key and InternalTagInfo as the value. There are 5 of these maps, one for each of the recognized
/// IFDs. The maps contain an entry for each tag in the IFD, whether we capture the data or not. The
/// dataPtr and dataLen fields in the InternalTagInfo are zero if the tag is not captured.
// =================================================================================================

// =================================================================================================
// TIFF_FileWriter::TIFF_FileWriter
// ================================
//
// Set big endian Get/Put routines so that routines are in place for creating TIFF without a parse.
// Parsing will reset them to the proper endianness for the stream. Big endian is a good default
// since JPEG and PSD files are big endian overall.

TIFF_FileWriter::TIFF_FileWriter() : changed(false), legacyDeleted(false), memParsed(false),
									 fileParsed(false), ownedStream(false), memStream(0), tiffLength(0)
{

	XMP_Uns8 bogusTIFF [kEmptyTIFFLength];
	
	bogusTIFF[0] = 0x4D;
	bogusTIFF[1] = 0x4D;
	bogusTIFF[2] = 0x00;
	bogusTIFF[3] = 0x2A;
	bogusTIFF[4] = bogusTIFF[5] = bogusTIFF[6] = bogusTIFF[7] = 0x00;
	
	(void) this->CheckTIFFHeader ( bogusTIFF, sizeof ( bogusTIFF ) );
	
}	// TIFF_FileWriter::TIFF_FileWriter

// =================================================================================================
// TIFF_FileWriter::~TIFF_FileWriter
// =================================

TIFF_FileWriter::~TIFF_FileWriter()
{
	XMP_Assert ( ! (this->memParsed && this->fileParsed) );

	if ( this->fileParsed && (this->jpegTNailPtr != 0) ) free ( this->jpegTNailPtr );
	if ( this->ownedStream ) {
		XMP_Assert ( this->memStream != 0 );
		free ( this->memStream );
	}

}	// TIFF_FileWriter::~TIFF_FileWriter

// =================================================================================================
// TIFF_FileWriter::DeleteExistingInfo
// ===================================

void TIFF_FileWriter::DeleteExistingInfo()
{
	XMP_Assert ( ! (this->memParsed && this->fileParsed) );

	if ( this->ownedStream ) free ( this->memStream );	// ! Current TIFF might be memory-parsed.
	this->memStream = 0;
	this->tiffLength = 0;

	for ( int ifd = 0; ifd < kTIFF_KnownIFDCount; ++ifd ) this->containedIFDs[ifd].clear();

	this->changed = false;
	this->legacyDeleted = false;
	this->memParsed = false;
	this->fileParsed = false;
	this->ownedStream = false;

}	// TIFF_FileWriter::DeleteExistingInfo

// =================================================================================================
// TIFF_FileWriter::PickIFD
// ========================

XMP_Uns8 TIFF_FileWriter::PickIFD ( XMP_Uns8 ifd, XMP_Uns16 id )
{
	if ( ifd > kTIFF_LastRealIFD ) {
		if ( ifd != kTIFF_KnownIFD ) XMP_Throw ( "Invalid IFD number", kXMPErr_BadParam );
		XMP_Throw ( "kTIFF_KnownIFD not yet implemented", kXMPErr_Unimplemented );
		// *** Likely to stay unimplemented until there is a client need.
	}

	return ifd;

}	// TIFF_FileWriter::PickIFD

// =================================================================================================
// TIFF_FileWriter::FindTagInIFD
// =============================

const TIFF_FileWriter::InternalTagInfo* TIFF_FileWriter::FindTagInIFD ( XMP_Uns8 ifd, XMP_Uns16 id ) const
{
	ifd = PickIFD ( ifd, id );
	const InternalTagMap& currIFD = this->containedIFDs[ifd].tagMap;

	InternalTagMap::const_iterator tagPos = currIFD.find ( id );
	if ( tagPos == currIFD.end() ) return 0;
	return &tagPos->second;

}	// TIFF_FileWriter::FindTagInIFD

// =================================================================================================
// TIFF_FileWriter::GetIFD
// =======================

bool TIFF_FileWriter::GetIFD ( XMP_Uns8 ifd, TagInfoMap* ifdMap ) const 
{
	if ( ifd > kTIFF_LastRealIFD ) XMP_Throw ( "Invalid IFD number", kXMPErr_BadParam );
	const InternalTagMap& currIFD = this->containedIFDs[ifd].tagMap;

	InternalTagMap::const_iterator tagPos = currIFD.begin();
	InternalTagMap::const_iterator tagEnd = currIFD.end();
	
	if ( ifdMap != 0 ) ifdMap->clear();
	if ( tagPos == tagEnd ) return false;	// Empty IFD.
	
	if ( ifdMap != 0 ) {
		for ( ; tagPos != tagEnd; ++tagPos ) {
			const InternalTagInfo& intInfo = tagPos->second;
			TagInfo extInfo ( intInfo.id, intInfo.type, intInfo.count, intInfo.dataPtr, intInfo.dataLen  );
			(*ifdMap)[intInfo.id] = extInfo;
		}
	}
	
	return true;

}	// TIFF_FileWriter::GetIFD

// =================================================================================================
// TIFF_FileWriter::GetValueOffset
// ===============================

XMP_Uns32 TIFF_FileWriter::GetValueOffset ( XMP_Uns8 ifd, XMP_Uns16 id ) const
{
	const InternalTagInfo* thisTag = this->FindTagInIFD ( ifd, id );
	if ( (thisTag == 0) || (thisTag->origDataLen == 0) ) return 0;
	
	return thisTag->origDataOffset;
	
}	// TIFF_FileWriter::GetValueOffset

// =================================================================================================
// TIFF_FileWriter::GetTag
// =======================

bool TIFF_FileWriter::GetTag ( XMP_Uns8 ifd, XMP_Uns16 id, TagInfo* info ) const 
{
	const InternalTagInfo* thisTag = this->FindTagInIFD ( ifd, id );
	if ( thisTag == 0 ) return false;
	
	if ( info != 0 ) {

		info->id = thisTag->id;
		info->type = thisTag->type;
		info->count = thisTag->dataLen / (XMP_Uns32)kTIFF_TypeSizes[thisTag->type];
		info->dataLen = thisTag->dataLen;
		info->dataPtr = (const void*)(thisTag->dataPtr);

	}
	
	return true;
	
}	// TIFF_FileWriter::GetTag

// =================================================================================================
// TIFF_FileWriter::SetTag
// =======================

void TIFF_FileWriter::SetTag ( XMP_Uns8 ifd, XMP_Uns16 id, XMP_Uns16 type, XMP_Uns32 count, const void* clientPtr ) 
{
	if ( (type < kTIFF_ByteType) || (type > kTIFF_LastType) ) XMP_Throw ( "Invalid TIFF tag type", kXMPErr_BadParam );
	size_t typeSize = kTIFF_TypeSizes[type];
	size_t fullSize = count * typeSize;
	
	ifd = PickIFD ( ifd, id );
	InternalTagMap& currIFD = this->containedIFDs[ifd].tagMap;

	InternalTagInfo* tagPtr = 0;
	InternalTagMap::iterator tagPos = currIFD.find ( id );

	if ( tagPos == currIFD.end() ) {

		// The tag does not yet exist, add it.
		InternalTagMap::value_type mapValue ( id, InternalTagInfo ( id, type, count, this->fileParsed ) );
		tagPos = currIFD.insert ( tagPos, mapValue );
		tagPtr = &tagPos->second;

	} else {

		tagPtr = &tagPos->second;

		// The tag already exists, make sure the value is actually changing.
		if ( (type == tagPtr->type) && (count == tagPtr->count) &&
			 (memcmp ( clientPtr, tagPtr->dataPtr, tagPtr->dataLen ) == 0) ) {
			return;	// ! The value is unchanged, exit.
		}

		tagPtr->FreeData();	// Release any existing data allocation.
		
		tagPtr->type  = type;	// These might be changing also.
		tagPtr->count = count;

	}

	tagPtr->changed = true;
	tagPtr->dataLen = (XMP_Uns32)fullSize;
	
	if ( fullSize <= 4 ) {
		// The data is less than 4 bytes, store it in the smallValue field using native endianness.
		tagPtr->dataPtr = (XMP_Uns8*) &tagPtr->smallValue;
	} else {
		// The data is more than 4 bytes, make a copy.
		tagPtr->dataPtr = (XMP_Uns8*) malloc ( fullSize );
		if ( tagPtr->dataPtr == 0 ) XMP_Throw ( "Out of memory", kXMPErr_NoMemory );
	}
	memcpy ( tagPtr->dataPtr, clientPtr, fullSize );	// AUDIT: Safe, space guaranteed to be fullSize.
	
	if ( ! this->nativeEndian ) {
		if ( typeSize == 2 ) {
			XMP_Uns16* flipPtr = (XMP_Uns16*) tagPtr->dataPtr;
			for ( XMP_Uns32 i = 0; i < count; ++i ) Flip2 ( flipPtr[i] );
		} else if ( typeSize == 4 ) {
			XMP_Uns32* flipPtr = (XMP_Uns32*) tagPtr->dataPtr;
			for ( XMP_Uns32 i = 0; i < count; ++i ) Flip4 ( flipPtr[i] );
		} else if ( typeSize == 8 ) {
			XMP_Uns64* flipPtr = (XMP_Uns64*) tagPtr->dataPtr;
			for ( XMP_Uns32 i = 0; i < count; ++i ) Flip8 ( flipPtr[i] );
		}
	}
	
	this->containedIFDs[ifd].changed = true;
	this->changed = true;

}	// TIFF_FileWriter::SetTag

// =================================================================================================
// TIFF_FileWriter::DeleteTag
// ==========================

void TIFF_FileWriter::DeleteTag ( XMP_Uns8 ifd, XMP_Uns16 id ) 
{
	ifd = PickIFD ( ifd, id );
	InternalTagMap& currIFD = this->containedIFDs[ifd].tagMap;
	
	InternalTagMap::iterator tagPos = currIFD.find ( id );
	if ( tagPos == currIFD.end() ) return;	// ! Don't set the changed flags if the tag didn't exist.

	currIFD.erase ( tagPos );
	this->containedIFDs[ifd].changed = true;
	this->changed = true;
	if ( (ifd != kTIFF_PrimaryIFD) || (id != kTIFF_XMP) ) this->legacyDeleted = true;

}	// TIFF_FileWriter::DeleteTag

// =================================================================================================
// TIFF_FileWriter::GetTag_Integer
// ===============================

bool TIFF_FileWriter::GetTag_Integer ( XMP_Uns8 ifd, XMP_Uns16 id, XMP_Uns32* data ) const 
{
	const InternalTagInfo* thisTag = this->FindTagInIFD ( ifd, id );
	if ( thisTag == 0 ) return false;
	if ( thisTag->count != 1 ) return false;
	
	static XMP_Uns32 voidValue;
	if ( data == 0 ) data = &voidValue;
	
	if ( thisTag->type == kTIFF_ShortType ) {
		*data = this->GetUns16 ( thisTag->dataPtr );
	} else if ( thisTag->type == kTIFF_LongType ) {
		*data = this->GetUns32 ( thisTag->dataPtr );
	} else {
		return false;
	}
	
	return true;

}	// TIFF_FileWriter::GetTag_Integer

// =================================================================================================
// TIFF_FileWriter::GetTag_Byte
// ============================

bool TIFF_FileWriter::GetTag_Byte ( XMP_Uns8 ifd, XMP_Uns16 id, XMP_Uns8* data ) const
{
	const InternalTagInfo* thisTag = this->FindTagInIFD ( ifd, id );
	if ( thisTag == 0 ) return false;
	if ( (thisTag->type != kTIFF_ByteType) || (thisTag->dataLen != 1) ) return false;
	
	if ( data != 0 ) *data = *thisTag->dataPtr;
	return true;

}	// TIFF_FileWriter::GetTag_Byte

// =================================================================================================
// TIFF_FileWriter::GetTag_SByte
// =============================

bool TIFF_FileWriter::GetTag_SByte ( XMP_Uns8 ifd, XMP_Uns16 id, XMP_Int8* data ) const
{
	const InternalTagInfo* thisTag = this->FindTagInIFD ( ifd, id );
	if ( thisTag == 0 ) return false;
	if ( (thisTag->type != kTIFF_SByteType) || (thisTag->dataLen != 1) ) return false;
	
	if ( data != 0 ) *data = *thisTag->dataPtr;
	return true;

}	// TIFF_FileWriter::GetTag_SByte

// =================================================================================================
// TIFF_FileWriter::GetTag_Short
// =============================

bool TIFF_FileWriter::GetTag_Short ( XMP_Uns8 ifd, XMP_Uns16 id, XMP_Uns16* data ) const
{
	const InternalTagInfo* thisTag = this->FindTagInIFD ( ifd, id );
	if ( thisTag == 0 ) return false;
	if ( (thisTag->type != kTIFF_ShortType) || (thisTag->dataLen != 2) ) return false;
	
	if ( data != 0 ) *data = this->GetUns16 ( thisTag->dataPtr );
	return true;

}	// TIFF_FileWriter::GetTag_Short

// =================================================================================================
// TIFF_FileWriter::GetTag_SShort
// ==============================

bool TIFF_FileWriter::GetTag_SShort ( XMP_Uns8 ifd, XMP_Uns16 id, XMP_Int16* data ) const
{
	const InternalTagInfo* thisTag = this->FindTagInIFD ( ifd, id );
	if ( thisTag == 0 ) return false;
	if ( (thisTag->type != kTIFF_SShortType) || (thisTag->dataLen != 2) ) return false;
	
	if ( data != 0 ) *data = (XMP_Int16) this->GetUns16 ( thisTag->dataPtr );
	return true;

}	// TIFF_FileWriter::GetTag_SShort

// =================================================================================================
// TIFF_FileWriter::GetTag_Long
// ============================

bool TIFF_FileWriter::GetTag_Long ( XMP_Uns8 ifd, XMP_Uns16 id, XMP_Uns32* data ) const
{
	const InternalTagInfo* thisTag = this->FindTagInIFD ( ifd, id );
	if ( thisTag == 0 ) return false;
	if ( (thisTag->type != kTIFF_LongType) || (thisTag->dataLen != 4) ) return false;
	
	if ( data != 0 ) *data = this->GetUns32 ( thisTag->dataPtr );
	return true;

}	// TIFF_FileWriter::GetTag_Long

// =================================================================================================
// TIFF_FileWriter::GetTag_SLong
// =============================

bool TIFF_FileWriter::GetTag_SLong ( XMP_Uns8 ifd, XMP_Uns16 id, XMP_Int32* data ) const
{
	const InternalTagInfo* thisTag = this->FindTagInIFD ( ifd, id );
	if ( thisTag == 0 ) return false;
	if ( (thisTag->type != kTIFF_SLongType) || (thisTag->dataLen != 4) ) return false;
	
	if ( data != 0 ) *data = (XMP_Int32) this->GetUns32 ( thisTag->dataPtr );
	return true;

}	// TIFF_FileWriter::GetTag_SLong

// =================================================================================================
// TIFF_FileWriter::GetTag_Rational
// ================================

bool TIFF_FileWriter::GetTag_Rational ( XMP_Uns8 ifd, XMP_Uns16 id, Rational* data ) const
{
	const InternalTagInfo* thisTag = this->FindTagInIFD ( ifd, id );
	if ( (thisTag == 0) || (thisTag->dataPtr == 0) ) return false;
	if ( (thisTag->type != kTIFF_RationalType) || (thisTag->dataLen != 8) ) return false;
	
	if ( data != 0 ) {
		XMP_Uns32* dataPtr = (XMP_Uns32*)thisTag->dataPtr;
		data->num   = this->GetUns32 ( dataPtr );
		data->denom = this->GetUns32 ( dataPtr+1 );
	}
	
	return true;

}	// TIFF_FileWriter::GetTag_Rational

// =================================================================================================
// TIFF_FileWriter::GetTag_SRational
// =================================

bool TIFF_FileWriter::GetTag_SRational ( XMP_Uns8 ifd, XMP_Uns16 id, SRational* data ) const
{
	const InternalTagInfo* thisTag = this->FindTagInIFD ( ifd, id );
	if ( (thisTag == 0) || (thisTag->dataPtr == 0) ) return false;
	if ( (thisTag->type != kTIFF_SRationalType) || (thisTag->dataLen != 8) ) return false;
	
	if ( data != 0 ) {
		XMP_Uns32* dataPtr = (XMP_Uns32*)thisTag->dataPtr;
		data->num   = (XMP_Int32) this->GetUns32 ( dataPtr );
		data->denom = (XMP_Int32) this->GetUns32 ( dataPtr+1 );
	}
	
	return true;

}	// TIFF_FileWriter::GetTag_SRational

// =================================================================================================
// TIFF_FileWriter::GetTag_Float
// =============================

bool TIFF_FileWriter::GetTag_Float ( XMP_Uns8 ifd, XMP_Uns16 id, float* data ) const
{
	const InternalTagInfo* thisTag = this->FindTagInIFD ( ifd, id );
	if ( thisTag == 0 ) return false;
	if ( (thisTag->type != kTIFF_FloatType) || (thisTag->dataLen != 4) ) return false;
	
	if ( data != 0 ) *data = this->GetFloat ( thisTag->dataPtr );	
	return true;

}	// TIFF_FileWriter::GetTag_Float

// =================================================================================================
// TIFF_FileWriter::GetTag_Double
// ==============================

bool TIFF_FileWriter::GetTag_Double ( XMP_Uns8 ifd, XMP_Uns16 id, double* data ) const
{
	const InternalTagInfo* thisTag = this->FindTagInIFD ( ifd, id );
	if ( (thisTag == 0) || (thisTag->dataPtr == 0) ) return false;
	if ( (thisTag->type != kTIFF_DoubleType) || (thisTag->dataLen != 8) ) return false;
	
	if ( data != 0 ) *data = this->GetDouble ( thisTag->dataPtr );	
	return true;

}	// TIFF_FileWriter::GetTag_Double

// =================================================================================================
// TIFF_FileWriter::GetTag_ASCII
// =============================

bool TIFF_FileWriter::GetTag_ASCII ( XMP_Uns8 ifd, XMP_Uns16 id, XMP_StringPtr* dataPtr, XMP_StringLen* dataLen ) const
{
	const InternalTagInfo* thisTag = this->FindTagInIFD ( ifd, id );
	if ( thisTag == 0 ) return false;
	if ( (thisTag->dataLen > 4) && (thisTag->dataPtr == 0) ) return false;
	if ( thisTag->type != kTIFF_ASCIIType ) return false;
	
	if ( dataPtr != 0 ) *dataPtr = (XMP_StringPtr)thisTag->dataPtr;
	if ( dataLen != 0 ) *dataLen = thisTag->dataLen;
	
	return true;

}	// TIFF_FileWriter::GetTag_ASCII

// =================================================================================================
// TIFF_FileWriter::GetTag_EncodedString
// =====================================

bool TIFF_FileWriter::GetTag_EncodedString ( XMP_Uns8 ifd, XMP_Uns16 id, std::string* utf8Str ) const
{
	const InternalTagInfo* thisTag = this->FindTagInIFD ( ifd, id );
	if ( thisTag == 0 ) return false;
	if ( thisTag->type != kTIFF_UndefinedType ) return false;
	
	if ( utf8Str == 0 ) return true;	// Return true if the converted string is not wanted.
	
	bool ok = this->DecodeString ( thisTag->dataPtr, thisTag->dataLen, utf8Str );
	return ok;

}	// TIFF_FileWriter::GetTag_EncodedString

// =================================================================================================
// TIFF_FileWriter::SetTag_EncodedString
// =====================================

void TIFF_FileWriter::SetTag_EncodedString ( XMP_Uns8 ifd, XMP_Uns16 id, const std::string& utf8Str, XMP_Uns8 encoding )
{

	XMP_Throw ( "Not yet implemented", kXMPErr_Unimplemented );

}	// TIFF_FileWriter::SetTag_EncodedString

// =================================================================================================
// TIFF_FileWriter::IsLegacyChanged
// ================================

bool TIFF_FileWriter::IsLegacyChanged()
{

	if ( ! this->changed ) return false;
	if ( this->legacyDeleted ) return true;
	
	for ( int ifd = 0; ifd < kTIFF_KnownIFDCount; ++ifd ) {

		InternalIFDInfo & thisIFD = this->containedIFDs[ifd];
		if ( ! thisIFD.changed ) continue;
			
		InternalTagMap::iterator tagPos;
		InternalTagMap::iterator tagEnd = thisIFD.tagMap.end();
		
		for ( tagPos = thisIFD.tagMap.begin(); tagPos != tagEnd; ++tagPos ) {
			InternalTagInfo & thisTag = tagPos->second;
			if ( thisTag.changed && (thisTag.id != kTIFF_XMP) ) return true;
		}

	}
	
	return false;	// Can get here if the XMP tag is the only one changed.

}	// TIFF_FileWriter::IsLegacyChanged

// =================================================================================================
// TIFF_FileWriter::ParseMemoryStream
// ==================================

void TIFF_FileWriter::ParseMemoryStream ( const void* data, XMP_Uns32 length, bool copyData /* = true */ ) 
{
	this->DeleteExistingInfo();
	this->memParsed = true;
	if ( length == 0 ) return;

	// Allocate space for the full in-memory stream and copy it.
	
	if ( ! copyData ) {
		XMP_Assert ( ! this->ownedStream );
		this->memStream = (XMP_Uns8*) data;
	} else {
		if ( length > 100*1024*1024 ) XMP_Throw ( "Outrageous length for memory-based TIFF", kXMPErr_BadTIFF );
		this->memStream = (XMP_Uns8*) malloc(length);
		this->ownedStream = true;
		if ( this->memStream == 0 ) XMP_Throw ( "Out of memory", kXMPErr_NoMemory );
		memcpy ( this->memStream, data, length );	// AUDIT: Safe, malloc'ed length bytes above.
		this->ownedStream = true;
	}
	this->tiffLength = length;

	// Find and process the primary, Exif, GPS, and Interoperability IFDs.
	
	XMP_Uns32 primaryIFDOffset = this->CheckTIFFHeader ( this->memStream, length );
	XMP_Uns32 tnailIFDOffset   = 0;
	
	if ( primaryIFDOffset != 0 ) tnailIFDOffset = this->ProcessMemoryIFD ( primaryIFDOffset, kTIFF_PrimaryIFD );

	const InternalTagInfo* exifIFDTag = this->FindTagInIFD ( kTIFF_PrimaryIFD, kTIFF_ExifIFDPointer );
	if ( (exifIFDTag != 0) && (exifIFDTag->type == kTIFF_LongType) && (exifIFDTag->dataLen == 4) ) {
		XMP_Uns32 exifOffset = this->GetUns32 ( exifIFDTag->dataPtr );
		(void) this->ProcessMemoryIFD ( exifOffset, kTIFF_ExifIFD );
	}

	const InternalTagInfo* gpsIFDTag = this->FindTagInIFD ( kTIFF_PrimaryIFD, kTIFF_GPSInfoIFDPointer );
	if ( (gpsIFDTag != 0) && (gpsIFDTag->type == kTIFF_LongType) && (gpsIFDTag->dataLen == 4) ) {
		XMP_Uns32 gpsOffset = this->GetUns32 ( gpsIFDTag->dataPtr );
		(void) this->ProcessMemoryIFD ( gpsOffset, kTIFF_GPSInfoIFD );
	}

	const InternalTagInfo* interopIFDTag = this->FindTagInIFD ( kTIFF_ExifIFD, kTIFF_InteroperabilityIFDPointer );
	if ( (interopIFDTag != 0) && (interopIFDTag->type == kTIFF_LongType) && (interopIFDTag->dataLen == 4) ) {
		XMP_Uns32 interopOffset = this->GetUns32 ( interopIFDTag->dataPtr );
		(void) this->ProcessMemoryIFD ( interopOffset, kTIFF_InteropIFD );
	}
	
	// Process the thumbnail IFD. We only do this for Exif-compliant TIFF streams. Extract the
	// JPEG thumbnail image pointer (tag 513) for later use by GetTNailInfo.

	if ( (tnailIFDOffset != 0) && (! this->containedIFDs[kTIFF_ExifIFD].tagMap.empty()) ) {
		(void) this->ProcessMemoryIFD ( tnailIFDOffset, kTIFF_TNailIFD );
		const InternalTagInfo* jpegInfo = FindTagInIFD ( kTIFF_TNailIFD, kTIFF_JPEGInterchangeFormat );
		if ( jpegInfo != 0 ) {
			XMP_Uns32 tnailImageOffset = this->GetUns32 ( jpegInfo->dataPtr );
			this->jpegTNailPtr = (XMP_Uns8*)this->memStream + tnailImageOffset;
		}
	}
	
	#if 0
	{
		printf ( "\nExiting TIFF_FileWriter::ParseMemoryStream\n" );
		for ( int ifd = 0; ifd < kTIFF_KnownIFDCount; ++ifd ) {
			InternalIFDInfo & thisIFD = this->containedIFDs[ifd];
			printf ( "\n   IFD %d, count %d, mapped %d, offset %d (0x%X), next IFD %d (0x%X)\n",
					 ifd, thisIFD.origCount, thisIFD.tagMap.size(),
					 thisIFD.origDataOffset, thisIFD.origDataOffset, thisIFD.origNextIFD, thisIFD.origNextIFD );
			InternalTagMap::iterator tagPos;
			InternalTagMap::iterator tagEnd = thisIFD.tagMap.end();
			for ( tagPos = thisIFD.tagMap.begin(); tagPos != tagEnd; ++tagPos ) {
				InternalTagInfo & thisTag = tagPos->second;
				printf ( "      Tag %d, smallValue 0x%X, origDataLen %d, origDataOffset %d (0x%X)\n",
						 thisTag.id, thisTag.smallValue, thisTag.origDataLen, thisTag.origDataOffset, thisTag.origDataOffset );
			}
		}
		printf ( "\n" );
	}
	#endif

}	// TIFF_FileWriter::ParseMemoryStream

// =================================================================================================
// TIFF_FileWriter::ProcessMemoryIFD
// =================================

XMP_Uns32 TIFF_FileWriter::ProcessMemoryIFD ( XMP_Uns32 ifdOffset, XMP_Uns8 ifd )
{
	InternalIFDInfo& ifdInfo ( this->containedIFDs[ifd] );
	
	if ( (ifdOffset < 8) || (ifdOffset > (this->tiffLength - kEmptyIFDLength)) ) {
		XMP_Throw ( "Bad IFD offset", kXMPErr_BadTIFF );
	}
		
	XMP_Uns8* ifdPtr = this->memStream + ifdOffset;
	XMP_Uns16 tagCount = this->GetUns16 ( ifdPtr );
	RawIFDEntry* ifdEntries = (RawIFDEntry*)(ifdPtr+2);

	if ( tagCount >= 0x8000 ) XMP_Throw ( "Outrageous IFD count", kXMPErr_BadTIFF );
	if ( (ifdOffset + 2 + tagCount*12 + 4) > this->tiffLength ) XMP_Throw ( "Out of bounds IFD", kXMPErr_BadTIFF );
	
	ifdInfo.origIFDOffset = ifdOffset;
	ifdInfo.origCount  = tagCount;
	
	for ( size_t i = 0; i < tagCount; ++i ) {
	
		RawIFDEntry* rawTag  = &ifdEntries[i];
		XMP_Uns16    tagType = this->GetUns16 ( &rawTag->type );
		if ( (tagType < kTIFF_ByteType) || (tagType > kTIFF_LastType) ) continue;	// Bad type, skip this tag.
		
		XMP_Uns16 tagID    = this->GetUns16 ( &rawTag->id );
		XMP_Uns32 tagCount = this->GetUns32 ( &rawTag->count );

		InternalTagMap::value_type mapValue ( tagID, InternalTagInfo ( tagID, tagType, tagCount, kIsMemoryBased ) );
		InternalTagMap::iterator newPos = ifdInfo.tagMap.insert ( ifdInfo.tagMap.end(), mapValue );
		InternalTagInfo& mapTag = newPos->second;

		mapTag.dataLen = mapTag.origDataLen = mapTag.count * (XMP_Uns32)kTIFF_TypeSizes[mapTag.type];
		mapTag.smallValue = rawTag->dataOrOffset;	// Keep the value or offset in stream byte ordering.

		if ( mapTag.dataLen <= 4 ) {
			mapTag.origDataOffset = ifdOffset + 2 + (12 * (XMP_Uns32)i) + 8;	// Compute the data offset.
		} else {
			mapTag.origDataOffset = this->GetUns32 ( &rawTag->dataOrOffset );	// Extract the data offset.
			// printf ( "FW_ProcessMemoryIFD tag %d large value @ %.8X\n", mapTag.id, mapTag.dataPtr );
		}
		mapTag.dataPtr = this->memStream + mapTag.origDataOffset;
	
	}
	
	ifdPtr += (2 + tagCount*12);
	ifdInfo.origNextIFD = this->GetUns32 ( ifdPtr );
	
	return ifdInfo.origNextIFD;

}	// TIFF_FileWriter::ProcessMemoryIFD

// =================================================================================================
// CaptureJPEGTNail
// ================
//
// Capture the JPEG image stream for an Exif compressed thumbnail.

static XMP_Uns8* CaptureJPEGTNail ( LFA_FileRef fileRef, IOBuffer* ioBuf, const TIFF_Manager& tiff )
{
	bool ok;
	XMP_Uns8* jpegPtr = 0;
	XMP_Uns32 jpegOffset, jpegLen;
	
	ok = tiff.GetTag_Integer ( kTIFF_TNailIFD, kTIFF_JPEGInterchangeFormat, &jpegOffset );
	if ( ok ) ok = tiff.GetTag_Integer ( kTIFF_TNailIFD, kTIFF_JPEGInterchangeFormatLength, &jpegLen );
	if ( ! ok ) return 0;

	if ( jpegLen > 1024*1024 ) return 0;	// ? XMP_Throw ( "Outrageous JPEG TNail length", kXMPErr_BadTIFF );

	jpegPtr = (XMP_Uns8*) malloc ( jpegLen );
	if ( jpegPtr == 0 ) XMP_Throw ( "Out of memory", kXMPErr_NoMemory );
	
	try {
	
		if ( jpegLen > kIOBufferSize ) {
			// This value is bigger than the I/O buffer, read it directly and restore the file position.
			LFA_Seek ( fileRef, jpegOffset, SEEK_SET );
			LFA_Read ( fileRef, jpegPtr, jpegLen, kLFA_RequireAll );
			LFA_Seek ( fileRef, (ioBuf->filePos + ioBuf->len), SEEK_SET );
		} else {
			// This value can fit in the I/O buffer, so use that.
			MoveToOffset ( fileRef, jpegOffset, ioBuf );
			ok = CheckFileSpace ( fileRef, ioBuf, jpegLen );
			if ( ! ok ) XMP_Throw ( "EOF in data block", kXMPErr_BadTIFF );
			memcpy ( jpegPtr, ioBuf->ptr, jpegLen );	// AUDIT: Safe, malloc'ed jpegLen bytes above.
		}
	
	} catch ( ... ) {
	
		free ( jpegPtr );
		throw;
	
	}
	
	return jpegPtr;

}	// CaptureJPEGTNail

// =================================================================================================
// TIFF_FileWriter::ParseFileStream
// ================================
//
// The buffered I/O model is worth the logic complexity - as opposed to a simple seek/read for each
// part of the TIFF stream. The vast majority of real-world TIFFs have the primary IFD, Exif IFD,
// and all of their interesting tag values within the first 64K of the file. Well, at least before
// we get around to our edit-by-append approach.

void TIFF_FileWriter::ParseFileStream ( LFA_FileRef fileRef ) 
{
	bool ok;
	IOBuffer  ioBuf;

	this->DeleteExistingInfo();
	this->fileParsed = true;
	this->tiffLength = (XMP_Uns32) LFA_Measure ( fileRef );
	if ( this->tiffLength == 0 ) return;
	
	// Find and process the primary, Exif, GPS, and Interoperability IFDs.
	
	ioBuf.filePos = LFA_Seek ( fileRef, 0, SEEK_SET );
	ok = CheckFileSpace ( fileRef, &ioBuf, 8 );
	if ( ! ok ) XMP_Throw ( "TIFF too small", kXMPErr_BadTIFF );
		
	XMP_Uns32 primaryIFDOffset = this->CheckTIFFHeader ( ioBuf.ptr, this->tiffLength );
	XMP_Uns32 tnailIFDOffset   = 0;
	
	if ( primaryIFDOffset != 0 ) tnailIFDOffset = this->ProcessFileIFD ( kTIFF_PrimaryIFD, primaryIFDOffset, fileRef, &ioBuf );

	const InternalTagInfo* exifIFDTag = this->FindTagInIFD ( kTIFF_PrimaryIFD, kTIFF_ExifIFDPointer );
	if ( (exifIFDTag != 0) && (exifIFDTag->type == kTIFF_LongType) && (exifIFDTag->count == 1) ) {
		XMP_Uns32 exifOffset = this->GetUns32 ( exifIFDTag->dataPtr );
		(void) this->ProcessFileIFD ( kTIFF_ExifIFD, exifOffset, fileRef, &ioBuf );
	}

	const InternalTagInfo* gpsIFDTag = this->FindTagInIFD ( kTIFF_PrimaryIFD, kTIFF_GPSInfoIFDPointer );
	if ( (gpsIFDTag != 0) && (gpsIFDTag->type == kTIFF_LongType) && (gpsIFDTag->count == 1) ) {
		XMP_Uns32 gpsOffset = this->GetUns32 ( gpsIFDTag->dataPtr );
		(void) this->ProcessFileIFD ( kTIFF_GPSInfoIFD, gpsOffset, fileRef, &ioBuf );
	}

	const InternalTagInfo* interopIFDTag = this->FindTagInIFD ( kTIFF_ExifIFD, kTIFF_InteroperabilityIFDPointer );
	if ( (interopIFDTag != 0) && (interopIFDTag->type == kTIFF_LongType) && (interopIFDTag->dataLen == 4) ) {
		XMP_Uns32 interopOffset = this->GetUns32 ( interopIFDTag->dataPtr );
		(void) this->ProcessFileIFD ( kTIFF_InteropIFD, interopOffset, fileRef, &ioBuf );
	}
	
	// Process the thumbnail IFD. We only do this for Exif-compliant TIFF streams. Do this after
	// the others since they are often within the first 64K of the file and the thumbnail is not.

	if ( (tnailIFDOffset != 0) && (! this->containedIFDs[kTIFF_ExifIFD].tagMap.empty()) ) {
		(void) this->ProcessFileIFD ( kTIFF_TNailIFD, tnailIFDOffset, fileRef, &ioBuf );
		this->jpegTNailPtr = CaptureJPEGTNail ( fileRef, &ioBuf, *this );
	}
	
	#if 0
	{
		printf ( "\nExiting TIFF_FileWriter::ParseFileStream\n" );
		for ( int ifd = 0; ifd < kTIFF_KnownIFDCount; ++ifd ) {
			InternalIFDInfo & thisIFD = this->containedIFDs[ifd];
			printf ( "\n   IFD %d, count %d, mapped %d, offset %d (0x%X), next IFD %d (0x%X)\n",
					 ifd, thisIFD.origCount, thisIFD.tagMap.size(),
					 thisIFD.origDataOffset, thisIFD.origDataOffset, thisIFD.origNextIFD, thisIFD.origNextIFD );
			InternalTagMap::iterator tagPos;
			InternalTagMap::iterator tagEnd = thisIFD.tagMap.end();
			for ( tagPos = thisIFD.tagMap.begin(); tagPos != tagEnd; ++tagPos ) {
				InternalTagInfo & thisTag = tagPos->second;
				printf ( "      Tag %d, smallValue 0x%X, origDataLen %d, origDataOffset %d (0x%X)\n",
						 thisTag.id, thisTag.smallValue, thisTag.origDataLen, thisTag.origDataOffset, thisTag.origDataOffset );
			}
		}
		printf ( "\n" );
	}
	#endif

}	// TIFF_FileWriter::ParseFileStream

// =================================================================================================
// TIFF_FileWriter::ProcessFileIFD
// ===============================

XMP_Uns32 TIFF_FileWriter::ProcessFileIFD ( XMP_Uns8 ifd, XMP_Uns32 ifdOffset, LFA_FileRef fileRef, IOBuffer* ioBuf ) 
{
	InternalIFDInfo& ifdInfo ( this->containedIFDs[ifd] );
	
	MoveToOffset ( fileRef, ifdOffset, ioBuf );	// Move to the start of the IFD.
	
	bool ok = CheckFileSpace ( fileRef, ioBuf, 2 );
	if ( ! ok ) XMP_Throw ( "IFD count missing", kXMPErr_BadTIFF );
	XMP_Uns16 tagCount = this->GetUns16 ( ioBuf->ptr );

	if ( tagCount >= 0x8000 ) XMP_Throw ( "Outrageous IFD count", kXMPErr_BadTIFF );
	if ( (ifdOffset + 2 + tagCount*12 + 4) > this->tiffLength ) XMP_Throw ( "Out of bounds IFD", kXMPErr_BadTIFF );
	
	ifdInfo.origIFDOffset = ifdOffset;
	ifdInfo.origCount  = tagCount;
	
	// ---------------------------------------------------------------------------------------------
	// First create all of the IFD map entries, capturing short values, and get the next IFD offset.
	// We're using a std::map for storage, it automatically eliminates duplicates and provides
	// sorted output. Plus the "map[key] = value" assignment conveniently keeps the last encountered
	// value, following Photoshop's behavior.

	ioBuf->ptr += 2;	// Move to the first IFD entry.
	
	for ( XMP_Uns16 i = 0; i < tagCount; ++i, ioBuf->ptr += 12 ) {
	
		if ( ! CheckFileSpace ( fileRef, ioBuf, 12 ) ) XMP_Throw ( "EOF within IFD", kXMPErr_BadTIFF );
		
		RawIFDEntry* rawTag = (RawIFDEntry*)ioBuf->ptr;
		XMP_Uns16    tagType = this->GetUns16 ( &rawTag->type );
		if ( (tagType < kTIFF_ByteType) || (tagType > kTIFF_LastType) ) continue;	// Bad type, skip this tag.
		
		XMP_Uns16 tagID    = this->GetUns16 ( &rawTag->id );
		XMP_Uns32 tagCount = this->GetUns32 ( &rawTag->count );

		InternalTagMap::value_type mapValue ( tagID, InternalTagInfo ( tagID, tagType, tagCount, kIsFileBased ) );
		InternalTagMap::iterator newPos = ifdInfo.tagMap.insert ( ifdInfo.tagMap.end(), mapValue );
		InternalTagInfo& mapTag = newPos->second;

		mapTag.dataLen = mapTag.origDataLen = mapTag.count * (XMP_Uns32)kTIFF_TypeSizes[mapTag.type];
		mapTag.smallValue = rawTag->dataOrOffset;	// Keep the value or offset in stream byte ordering.

		if ( mapTag.dataLen <= 4 ) {
			mapTag.dataPtr = (XMP_Uns8*) &mapTag.smallValue;
			mapTag.origDataOffset = ifdOffset + 2 + (12 * i) + 8;	// Compute the data offset.
		} else {
			mapTag.origDataOffset = this->GetUns32 ( &rawTag->dataOrOffset );	// Extract the data offset.
		}
	
	}
	
	if ( ! CheckFileSpace ( fileRef, ioBuf, 4 ) ) XMP_Throw ( "EOF at next IFD offset", kXMPErr_BadTIFF );
	ifdInfo.origNextIFD = this->GetUns32 ( ioBuf->ptr );
	
	// ---------------------------------------------------------------------------------------------
	// Go back over the tag map and extract the data for large recognized tags. This is done in 2
	// passes, in order to lessen the typical amount of I/O. On the first pass make sure we have at
	// least 32K of data following the IFD in the buffer, and extract all of the values in that
	// portion. This should cover an original file, or the appended values with an appended IFD.
	
	if ( (ioBuf->limit - ioBuf->ptr) < 32*1024 ) RefillBuffer ( fileRef, ioBuf );
	
	InternalTagMap::iterator tagPos = ifdInfo.tagMap.begin();
	InternalTagMap::iterator tagEnd = ifdInfo.tagMap.end();
	
	const XMP_Uns16* knownTagPtr = sKnownTags[ifd];	// Points into the ordered recognized tag list.
	
	XMP_Uns32 bufBegin = (XMP_Uns32)ioBuf->filePos;	// TIFF stream bounds for the current buffer.
	XMP_Uns32 bufEnd   = bufBegin + (XMP_Uns32)ioBuf->len;
	
	for ( ; tagPos != tagEnd; ++tagPos ) {
	
		InternalTagInfo* currTag = &tagPos->second;

		if ( currTag->dataLen <= 4 ) continue;	// Short values are already in the smallValue field.
		while ( *knownTagPtr < currTag->id ) ++knownTagPtr;
		if ( *knownTagPtr != currTag->id ) continue;	// Skip unrecognized tags.
		if ( currTag->dataLen > 1024*1024 ) XMP_Throw ( "Outrageous data length", kXMPErr_BadTIFF );
		
		if ( (bufBegin <= currTag->origDataOffset) && ((currTag->origDataOffset + currTag->dataLen) <= bufEnd) ) {
			// This value is already fully within the current I/O buffer, copy it.
			MoveToOffset ( fileRef, currTag->origDataOffset, ioBuf );
			currTag->dataPtr = (XMP_Uns8*) malloc ( currTag->dataLen );
			if ( currTag->dataPtr == 0 ) XMP_Throw ( "No data block", kXMPErr_NoMemory );
			memcpy ( currTag->dataPtr, ioBuf->ptr, currTag->dataLen );	// AUDIT: Safe, malloc'ed currTag->dataLen bytes above.
			currTag->changed = true;        // Memory leaks otherwise
		}
	
	}
	
	// ---------------------------------------------------------------------------------------------
	// Now the second large value pass. This will reposition the I/O buffer as necessary. Hopefully
	// just once, to pick up the span of data not covered in the first pass.
	
	tagPos = ifdInfo.tagMap.begin();	// Reset both map/array positions.
	knownTagPtr = sKnownTags[ifd];
	
	for ( ; tagPos != tagEnd; ++tagPos ) {
	
		InternalTagInfo* currTag = &tagPos->second;

		if ( (currTag->dataLen <= 4) || (currTag->dataPtr != 0) ) continue;	// Done this tag?
		while ( *knownTagPtr < currTag->id ) ++knownTagPtr;
		if ( *knownTagPtr != currTag->id ) continue;	// Skip unrecognized tags.
		if ( currTag->dataLen > 1024*1024 ) XMP_Throw ( "Outrageous data length", kXMPErr_BadTIFF );

		currTag->dataPtr = (XMP_Uns8*) malloc ( currTag->dataLen );
		if ( currTag->dataPtr == 0 ) XMP_Throw ( "No data block", kXMPErr_NoMemory );
<<<<<<< HEAD
		currTag->changed = true;        // Memory leaks otherwise	
=======

>>>>>>> 88af812f
		if ( currTag->dataLen > kIOBufferSize ) {
			// This value is bigger than the I/O buffer, read it directly and restore the file position.
			LFA_Seek ( fileRef, currTag->origDataOffset, SEEK_SET );
			LFA_Read ( fileRef, currTag->dataPtr, currTag->dataLen, kLFA_RequireAll );
			LFA_Seek ( fileRef, (ioBuf->filePos + ioBuf->len), SEEK_SET );
		} else {
			// This value can fit in the I/O buffer, so use that.
			MoveToOffset ( fileRef, currTag->origDataOffset, ioBuf );
			ok = CheckFileSpace ( fileRef, ioBuf, currTag->dataLen );
			if ( ! ok ) XMP_Throw ( "EOF in data block", kXMPErr_BadTIFF );
			memcpy ( currTag->dataPtr, ioBuf->ptr, currTag->dataLen );	// AUDIT: Safe, malloc'ed currTag->dataLen bytes above.
		}
		
	}
	
	// Done, return the next IFD offset.
	
	return ifdInfo.origNextIFD;

}	// TIFF_FileWriter::ProcessFileIFD

// =================================================================================================
// TIFF_FileWriter::IntegrateFromPShop6
// ====================================
//
// See comments for ProcessPShop6IFD.

void TIFF_FileWriter::IntegrateFromPShop6 ( const void * buriedPtr, size_t buriedLen ) 
{
	TIFF_MemoryReader buriedExif;
	buriedExif.ParseMemoryStream ( buriedPtr, (XMP_Uns32) buriedLen );
	
	this->ProcessPShop6IFD ( buriedExif, kTIFF_PrimaryIFD );
	this->ProcessPShop6IFD ( buriedExif, kTIFF_TNailIFD );
	this->ProcessPShop6IFD ( buriedExif, kTIFF_ExifIFD );
	this->ProcessPShop6IFD ( buriedExif, kTIFF_GPSInfoIFD );

}	// TIFF_FileWriter::IntegrateFromPShop6

// =================================================================================================
// TIFF_FileWriter::CopyTagToMasterIFD
// ===================================
//
// Create a new master IFD entry from a buried Photoshop 6 IFD entry. Don't try to get clever with
// large values, just create a new copy. This preserves a clean separation between the memory-based
// and file-based TIFF processing.

void* TIFF_FileWriter::CopyTagToMasterIFD ( const TagInfo & ps6Tag, InternalIFDInfo * masterIFD )
{
	InternalTagMap::value_type mapValue ( ps6Tag.id, InternalTagInfo ( ps6Tag.id, ps6Tag.type, ps6Tag.count, this->fileParsed ) );
	InternalTagMap::iterator newPos = masterIFD->tagMap.insert ( masterIFD->tagMap.end(), mapValue );
	InternalTagInfo& newTag = newPos->second;

	newTag.dataLen = ps6Tag.dataLen;
	
	if ( newTag.dataLen <= 4 ) {
		newTag.dataPtr = (XMP_Uns8*) &newTag.smallValue;
		newTag.smallValue = *((XMP_Uns32*)ps6Tag.dataPtr);
	} else {
		newTag.dataPtr = (XMP_Uns8*) malloc ( newTag.dataLen );
		if ( newTag.dataPtr == 0 ) XMP_Throw ( "Out of memory", kXMPErr_NoMemory );
		memcpy ( newTag.dataPtr, ps6Tag.dataPtr, newTag.dataLen );	// AUDIT: Safe, malloc'ed dataLen bytes above.
	}

	newTag.changed = true;	// ! See comments with ProcessPShop6IFD.
	XMP_Assert ( (newTag.origDataLen == 0) && (newTag.origDataOffset == 0) );
	
	masterIFD->changed = true;
	
	return newPos->second.dataPtr;	// ! Return the address within the map entry for small values.

}	// TIFF_FileWriter::CopyTagToMasterIFD

// =================================================================================================
// FlipCFATable
// ============
//
// The CFA pattern table is trivial, a pair of short counts followed by n*m bytes.

static bool FlipCFATable ( void* voidPtr, XMP_Uns32 tagLen, GetUns16_Proc GetUns16 )
{
	if ( tagLen < 4 ) return false;
	
	XMP_Uns16* u16Ptr = (XMP_Uns16*)voidPtr;

	Flip2 ( &u16Ptr[0] );	// Flip the counts to match the master TIFF.
	Flip2 ( &u16Ptr[1] );
	
	XMP_Uns16 columns = GetUns16 ( &u16Ptr[0] );	// Fetch using the master TIFF's routine.
	XMP_Uns16 rows    = GetUns16 ( &u16Ptr[1] );
	
	if ( tagLen != (XMP_Uns32)(4 + columns*rows) ) return false;
	
	return true;

}	// FlipCFATable

// =================================================================================================
// FlipDSDTable
// ============
//
// The device settings description table is trivial, a pair of short counts followed by UTF-16
// strings. So the whole value should be flipped as a sequence of 16 bit items.

// ! The Exif 2.2 description is a bit garbled. It might be wrong. It would be nice to have a real example.

static bool FlipDSDTable ( void* voidPtr, XMP_Uns32 tagLen, GetUns16_Proc GetUns16 )
{
	if ( tagLen < 4 ) return false;
	
	XMP_Uns16* u16Ptr = (XMP_Uns16*)voidPtr;
	for ( size_t i = tagLen/2; i > 0; --i, ++u16Ptr ) Flip2 ( u16Ptr );
	
	return true;
	
}	// FlipDSDTable

// =================================================================================================
// FlipOECFSFRTable
// ================
//
// The OECF and SFR tables have the same layout:
//    2 short counts, columns and rows
//    c ASCII strings, null terminated, column names
//    c*r rationals

static bool FlipOECFSFRTable ( void* voidPtr, XMP_Uns32 tagLen, GetUns16_Proc GetUns16 )
{
	XMP_Uns16* u16Ptr = (XMP_Uns16*)voidPtr;

	Flip2 ( &u16Ptr[0] );	// Flip the data to match the master TIFF.
	Flip2 ( &u16Ptr[1] );
	
	XMP_Uns16 columns = GetUns16 ( &u16Ptr[0] );	// Fetch using the master TIFF's routine.
	XMP_Uns16 rows    = GetUns16 ( &u16Ptr[1] );
	
	XMP_Uns32 minLen = 4 + columns + (8 * columns * rows);	// Minimum legit tag size.
	if ( tagLen < minLen ) return false;
	
	// Compute the start of the rationals from the end of value. No need to walk through the names.
	XMP_Uns32* u32Ptr = (XMP_Uns32*) ((XMP_Uns8*)voidPtr + tagLen - (8 * columns * rows));

	for ( size_t i = 2*columns*rows; i > 0; --i, ++u32Ptr ) Flip4 ( u32Ptr );
	
	return true;
	
}	// FlipOECFSFRTable

// =================================================================================================
// TIFF_FileWriter::ProcessPShop6IFD
// =================================
//
// Photoshop 6 wrote wacky TIFF files that have much of the Exif metadata buried inside of image
// resource 1058, which is itself within tag 34377 in the 0th IFD. This routine moves the buried
// tags up to the parent file. Existing tags are not replaced.
//
// While it is tempting to try to directly use the TIFF_MemoryReader's tweaked IFD info, making that
// visible would compromise implementation separation. Better to pay the modest runtime cost of 
// using the official GetIFD method, letting it build the map.
//
// The tags that get moved are marked as being changed, as is the IFD they are moved into, but the
// overall TIFF_FileWriter object is not. We don't want this integration on its own to force a file
// update, but a file update should include these changes.

// ! Be careful to not move tags that are the nasty Exif explicit offsets, e.g. the Exif or GPS IFD
// ! "pointers". These are tags with a LONG type and count of 1, whose value is an offset into the
// ! buried TIFF stream. We can't reliably plant that offset into the outer IFD structure.

// ! To make things even more fun, the buried Exif might not have the same endianness as the outer!

void TIFF_FileWriter::ProcessPShop6IFD ( const TIFF_MemoryReader& buriedExif, XMP_Uns8 ifd )
{
	bool ok, found;
	TagInfoMap ps6IFD;
	
	found = buriedExif.GetIFD ( ifd, &ps6IFD );
	if ( ! found ) return;
	
	bool needsFlipping = (this->bigEndian != buriedExif.IsBigEndian());
	
	InternalIFDInfo* masterIFD = &this->containedIFDs[ifd];
	
	TagInfoMap::const_iterator ps6Pos = ps6IFD.begin();
	TagInfoMap::const_iterator ps6End = ps6IFD.end();
		
	for ( ; ps6Pos != ps6End; ++ps6Pos ) {
	
		// Copy buried tags to the master IFD if they don't already exist there.
		
		const TagInfo& ps6Tag = ps6Pos->second;
	
		if ( this->FindTagInIFD ( ifd, ps6Tag.id ) != 0 ) continue;	// Keep existing master tags.
		if ( needsFlipping && (ps6Tag.id == 37500) ) continue;	// Don't copy an unflipped MakerNote.
		if ( (ps6Tag.id == kTIFF_ExifIFDPointer) ||	// Skip the tags that are explicit offsets.
			 (ps6Tag.id == kTIFF_GPSInfoIFDPointer) ||
			 (ps6Tag.id == kTIFF_JPEGInterchangeFormat) ||
			 (ps6Tag.id == kTIFF_InteroperabilityIFDPointer) ) continue;
		
		void* voidPtr = this->CopyTagToMasterIFD ( ps6Tag, masterIFD );
		
		if ( needsFlipping ) {
			switch ( ps6Tag.type ) {
	
				case kTIFF_ByteType:
				case kTIFF_SByteType:
				case kTIFF_ASCIIType:
					// Nothing more to do.
					break;
	
				case kTIFF_ShortType:
				case kTIFF_SShortType:
					{
						XMP_Uns16* u16Ptr = (XMP_Uns16*)voidPtr;
						for ( size_t i = ps6Tag.count; i > 0; --i, ++u16Ptr ) Flip2 ( u16Ptr );
					}
					break;
	
				case kTIFF_LongType:
				case kTIFF_SLongType:
				case kTIFF_FloatType:
					{
						XMP_Uns32* u32Ptr = (XMP_Uns32*)voidPtr;
						for ( size_t i = ps6Tag.count; i > 0; --i, ++u32Ptr ) Flip4 ( u32Ptr );
					}
					break;
	
				case kTIFF_RationalType:
				case kTIFF_SRationalType:
					{
						XMP_Uns32* ratPtr = (XMP_Uns32*)voidPtr;
						for ( size_t i = (2 * ps6Tag.count); i > 0; --i, ++ratPtr ) Flip4 ( ratPtr );
					}
					break;
	
				case kTIFF_DoubleType:
					{
						XMP_Uns64* u64Ptr = (XMP_Uns64*)voidPtr;
						for ( size_t i = ps6Tag.count; i > 0; --i, ++u64Ptr ) Flip8 ( u64Ptr );
					}
					break;
	
				case kTIFF_UndefinedType:
					// Fix up the few kinds of special tables that Exif 2.2 defines.
					ok = true;	// Keep everything that isn't a special table.
					if ( ps6Tag.id == kTIFF_CFAPattern ) {
						ok = FlipCFATable ( voidPtr, ps6Tag.dataLen, this->GetUns16 );
					} else if ( ps6Tag.id == kTIFF_DeviceSettingDescription ) {
						ok = FlipDSDTable ( voidPtr, ps6Tag.dataLen, this->GetUns16 );
					} else if ( (ps6Tag.id == kTIFF_OECF) || (ps6Tag.id == kTIFF_SpatialFrequencyResponse) ) {
						ok = FlipOECFSFRTable ( voidPtr, ps6Tag.dataLen, this->GetUns16 );
					}
					if ( ! ok ) this->DeleteTag ( ifd, ps6Tag.id );
					break;
				
				default:
					// ? XMP_Throw ( "Unexpected tag type", kXMPErr_InternalFailure );
					this->DeleteTag ( ifd, ps6Tag.id );
					break;
	
			}
		}
		
	}
	
}	// TIFF_FileWriter::ProcessPShop6IFD

// =================================================================================================
// TIFF_FileWriter::DetermineAppendInfo
// ====================================

#ifndef Trace_DetermineAppendInfo
	#define Trace_DetermineAppendInfo 0
#endif

XMP_Uns32 TIFF_FileWriter::DetermineAppendInfo ( XMP_Uns32 appendedOrigin,
												 bool      appendedIFDs[kTIFF_KnownIFDCount],
												 XMP_Uns32 newIFDOffsets[kTIFF_KnownIFDCount],
												 bool      appendAll /* = false */ )
{
	XMP_Uns32 appendedLength = 0;
	XMP_Assert ( (appendedOrigin & 1) == 0 );	// Make sure it is even.
	
	#if Trace_DetermineAppendInfo
	{
		printf ( "\nEntering TIFF_FileWriter::DetermineAppendInfo%s\n", (appendAll ? ", append all" : "") );
		for ( int ifd = 0; ifd < kTIFF_KnownIFDCount; ++ifd ) {
			InternalIFDInfo & thisIFD = this->containedIFDs[ifd];
			printf ( "\n   IFD %d, origCount %d, map.size %d, origIFDOffset %d (0x%X), origNextIFD %d (0x%X)",
					 ifd, thisIFD.origCount, thisIFD.tagMap.size(),
					 thisIFD.origIFDOffset, thisIFD.origIFDOffset, thisIFD.origNextIFD, thisIFD.origNextIFD );
			if ( thisIFD.changed ) printf ( ", changed" );
			if ( thisIFD.origCount < thisIFD.tagMap.size() ) printf ( ", should get appended" );
			printf ( "\n" );
			InternalTagMap::iterator tagPos;
			InternalTagMap::iterator tagEnd = thisIFD.tagMap.end();
			for ( tagPos = thisIFD.tagMap.begin(); tagPos != tagEnd; ++tagPos ) {
				InternalTagInfo & thisTag = tagPos->second;
				printf ( "      Tag %d, smallValue 0x%X, origDataLen %d, origDataOffset %d (0x%X)",
						 thisTag.id, thisTag.smallValue, thisTag.origDataLen, thisTag.origDataOffset, thisTag.origDataOffset );
				if ( thisTag.changed ) printf ( ", changed" );
				if ( (thisTag.dataLen > thisTag.origDataLen) && (thisTag.dataLen > 4) ) printf ( ", should get appended" );
				printf ( "\n" );
			}
		}
		printf ( "\n" );
	}
	#endif
	
	// Determine which of the IFDs will be appended. If the Exif, GPS, or Interoperability IFDs are
	// appended, set dummy values for their offsets in the "owning" IFD. This must be done first
	// since this might cause the owning IFD to grow.
	
	if ( ! appendAll ) {
		for ( int i = 0; i < kTIFF_KnownIFDCount ;++i ) appendedIFDs[i] = false;
	} else {
		for ( int i = 0; i < kTIFF_KnownIFDCount ;++i ) appendedIFDs[i] = (this->containedIFDs[i].tagMap.size() > 0);
	}
	
	appendedIFDs[kTIFF_InteropIFD] |= (this->containedIFDs[kTIFF_InteropIFD].origCount <
									   this->containedIFDs[kTIFF_InteropIFD].tagMap.size());
	if ( appendedIFDs[kTIFF_InteropIFD] ) {
		this->SetTag_Long ( kTIFF_ExifIFD, kTIFF_InteroperabilityIFDPointer, 0xABADABAD );
	}
	
	appendedIFDs[kTIFF_GPSInfoIFD] |= (this->containedIFDs[kTIFF_GPSInfoIFD].origCount <
									   this->containedIFDs[kTIFF_GPSInfoIFD].tagMap.size());
	if ( appendedIFDs[kTIFF_GPSInfoIFD] ) {
		this->SetTag_Long ( kTIFF_PrimaryIFD, kTIFF_GPSInfoIFDPointer, 0xABADABAD );
	}
	
	appendedIFDs[kTIFF_ExifIFD] |= (this->containedIFDs[kTIFF_ExifIFD].origCount <
								    this->containedIFDs[kTIFF_ExifIFD].tagMap.size());
	if ( appendedIFDs[kTIFF_ExifIFD] ) {
		this->SetTag_Long ( kTIFF_PrimaryIFD, kTIFF_ExifIFDPointer, 0xABADABAD );
	}
	
	appendedIFDs[kTIFF_TNailIFD] |= (this->containedIFDs[kTIFF_TNailIFD].origCount <
									 this->containedIFDs[kTIFF_TNailIFD].tagMap.size());
	
	appendedIFDs[kTIFF_PrimaryIFD] |= (this->containedIFDs[kTIFF_PrimaryIFD].origCount <
									   this->containedIFDs[kTIFF_PrimaryIFD].tagMap.size());

	// The appended data (if any) will be a sequence of an IFD followed by its large values.
	// Determine the new offsets for the appended IFDs and tag values, and the total amount of
	// appended stuff. 
		
	for ( int ifd = 0; ifd < kTIFF_KnownIFDCount ;++ifd ) {
	
		InternalIFDInfo& ifdInfo ( this->containedIFDs[ifd] );
		size_t tagCount = ifdInfo.tagMap.size();

		if ( ! (appendAll | ifdInfo.changed) ) continue;
		if ( tagCount == 0 ) continue;
		
		newIFDOffsets[ifd] = ifdInfo.origIFDOffset;
		if ( appendedIFDs[ifd] ) {
			newIFDOffsets[ifd] = appendedOrigin + appendedLength;
			appendedLength += (XMP_Uns32)( 6 + (12 * tagCount) );
		}
		
		InternalTagMap::iterator tagPos = ifdInfo.tagMap.begin();
		InternalTagMap::iterator tagEnd = ifdInfo.tagMap.end();

		for ( ; tagPos != tagEnd; ++tagPos ) {

			InternalTagInfo & currTag ( tagPos->second );
			if ( (! (appendAll | currTag.changed)) || (currTag.dataLen <= 4) ) continue;

			if ( (currTag.dataLen <= currTag.origDataLen) && (! appendAll) ) {
				this->PutUns32 ( currTag.origDataOffset, &currTag.smallValue );	// Reuse the old space.
			} else {
				this->PutUns32 ( (appendedOrigin + appendedLength), &currTag.smallValue );	// Set the appended offset.
				appendedLength += ((currTag.dataLen + 1) & 0xFFFFFFFEUL);	// Round to an even size.
			}

		}
	
	}
	
	// If the Exif, GPS, or Interoperability IFDs get appended, update the tag values for their new offsets.
	
	if ( appendedIFDs[kTIFF_ExifIFD] ) {
		this->SetTag_Long ( kTIFF_PrimaryIFD, kTIFF_ExifIFDPointer, newIFDOffsets[kTIFF_ExifIFD] );
	}
	if ( appendedIFDs[kTIFF_GPSInfoIFD] ) {
		this->SetTag_Long ( kTIFF_PrimaryIFD, kTIFF_GPSInfoIFDPointer, newIFDOffsets[kTIFF_GPSInfoIFD] );
	}
	if ( appendedIFDs[kTIFF_InteropIFD] ) {
		this->SetTag_Long ( kTIFF_ExifIFD, kTIFF_InteroperabilityIFDPointer, newIFDOffsets[kTIFF_InteropIFD] );
	}
	
	#if Trace_DetermineAppendInfo
	{
		printf ( "Exiting TIFF_FileWriter::DetermineAppendInfo\n" );
		for ( int ifd = 0; ifd < kTIFF_KnownIFDCount; ++ifd ) {
			InternalIFDInfo & thisIFD = this->containedIFDs[ifd];
			printf ( "\n   IFD %d, origCount %d, map.size %d, origIFDOffset %d (0x%X), origNextIFD %d (0x%X)",
					 ifd, thisIFD.origCount, thisIFD.tagMap.size(),
					 thisIFD.origIFDOffset, thisIFD.origIFDOffset, thisIFD.origNextIFD, thisIFD.origNextIFD );
			if ( thisIFD.changed ) printf ( ", changed" );
			if ( appendedIFDs[ifd] ) printf ( ", will be appended at %d (0x%X)", newIFDOffsets[ifd], newIFDOffsets[ifd] );
			printf ( "\n" );
			InternalTagMap::iterator tagPos;
			InternalTagMap::iterator tagEnd = thisIFD.tagMap.end();
			for ( tagPos = thisIFD.tagMap.begin(); tagPos != tagEnd; ++tagPos ) {
				InternalTagInfo & thisTag = tagPos->second;
				printf ( "      Tag %d, smallValue 0x%X, origDataLen %d, origDataOffset %d (0x%X)",
						 thisTag.id, thisTag.smallValue, thisTag.origDataLen, thisTag.origDataOffset, thisTag.origDataOffset );
				if ( thisTag.changed ) printf ( ", changed" );
				if ( (thisTag.dataLen > thisTag.origDataLen) && (thisTag.dataLen > 4) ) {
					XMP_Uns32 newOffset = this->GetUns32 ( &thisTag.smallValue );
					printf ( ", will be appended at %d (0x%X)", newOffset, newOffset );
				}
				printf ( "\n" );
			}
		}
		printf ( "\n" );
	}
	#endif
	
	return appendedLength;
	
}	// TIFF_FileWriter::DetermineAppendInfo

// =================================================================================================
// TIFF_FileWriter::UpdateMemByAppend
// ==================================
//
// Normally we update TIFF in a conservative "by-append" manner. Changes are written in-place where
// they fit, anything requiring growth is appended to the end and the old space is abandoned. The
// end for memory-based TIFF is the end of the data block, the end for file-based TIFF is the end of
// the file. This update-by-append model has the advantage of not perturbing any hidden offsets, a
// common feature of proprietary MakerNotes.
//
// When doing the update-by-append we're only going to be modifying things that have changed. This
// means IFDs with changed, added, or deleted tags, and large values for changed or added tags. The
// IFDs and tag values are updated in-place if they fit, leaving holes in the stream if the new
// value is smaller than the old.

// ** Someday we might want to use the FreeOffsets and FreeByteCounts tags to track free space.
// ** Probably not a huge win in practice though, and the TIFF spec says they are not recommended
// ** for general interchange use.

void TIFF_FileWriter::UpdateMemByAppend ( XMP_Uns8** newStream_out, XMP_Uns32* newLength_out,
										  bool appendAll /* = false */, XMP_Uns32 extraSpace /* = 0 */ )
{
	bool appendedIFDs[kTIFF_KnownIFDCount];
	XMP_Uns32 newIFDOffsets[kTIFF_KnownIFDCount];
	XMP_Uns32 appendedOrigin = ((this->tiffLength + 1) & 0xFFFFFFFEUL);	// Start at an even offset.
	XMP_Uns32 appendedLength = DetermineAppendInfo ( appendedOrigin, appendedIFDs, newIFDOffsets, appendAll );

	// Allocate the new block of memory for the full stream. Copy the original stream. Write the
	// modified IFDs and values. Finally rebuild the internal IFD info and tag map.
	
	XMP_Uns32 newLength = appendedOrigin + appendedLength;
	XMP_Uns8* newStream = (XMP_Uns8*) malloc ( newLength + extraSpace );
	if ( newStream == 0 ) XMP_Throw ( "Out of memory", kXMPErr_NoMemory );

	memcpy ( newStream, this->memStream, this->tiffLength );	// AUDIT: Safe, malloc'ed newLength bytes above.
	if ( this->tiffLength < appendedOrigin ) {
		XMP_Assert ( appendedOrigin == (this->tiffLength + 1) );
		newStream[this->tiffLength] = 0;	// Clear the pad byte.
	}
	
	try {	// We might get exceptions from the next part and must delete newStream on the way out.
	
		// Write the modified IFDs and values. Rewrite the full IFD from scratch to make sure the
		// tags are now unique and sorted. Copy large changed values to their appropriate location.
		
		XMP_Uns32 appendedOffset = appendedOrigin;
		
		for ( int ifd = 0; ifd < kTIFF_KnownIFDCount; ++ifd ) {
		
			InternalIFDInfo& ifdInfo ( this->containedIFDs[ifd] );
			size_t tagCount = ifdInfo.tagMap.size();

			if ( ! (appendAll | ifdInfo.changed) ) continue;
			if ( tagCount == 0 ) continue;

			XMP_Uns8* ifdPtr = newStream + newIFDOffsets[ifd];
			
			if ( appendedIFDs[ifd] ) {
				XMP_Assert ( newIFDOffsets[ifd] == appendedOffset );
				appendedOffset += (XMP_Uns32)( 6 + (12 * tagCount) );
			}
			
			this->PutUns16 ( (XMP_Uns16)tagCount, ifdPtr );
			ifdPtr += 2;

			InternalTagMap::iterator tagPos = ifdInfo.tagMap.begin();
			InternalTagMap::iterator tagEnd = ifdInfo.tagMap.end();

			for ( ; tagPos != tagEnd; ++tagPos ) {

				InternalTagInfo & currTag ( tagPos->second );

				this->PutUns16 ( currTag.id, ifdPtr );
				ifdPtr += 2;
				this->PutUns16 ( currTag.type, ifdPtr );
				ifdPtr += 2;
				this->PutUns32 ( currTag.count, ifdPtr );
				ifdPtr += 4;

				*((XMP_Uns32*)ifdPtr) = currTag.smallValue;

				if ( (appendAll | currTag.changed) && (currTag.dataLen > 4) ) {

					XMP_Uns32 valueOffset = this->GetUns32 ( &currTag.smallValue );

					if ( (currTag.dataLen <= currTag.origDataLen) && (! appendAll) ) {
						XMP_Assert ( valueOffset == currTag.origDataOffset );
					} else {
						XMP_Assert ( valueOffset == appendedOffset );
						appendedOffset += ((currTag.dataLen + 1) & 0xFFFFFFFEUL);
					}

					if ( currTag.dataLen > (newLength - valueOffset) ) XMP_Throw ( "Buffer overrun", kXMPErr_InternalFailure );
					memcpy ( (newStream + valueOffset), currTag.dataPtr, currTag.dataLen );	// AUDIT: Protected by the above check.
					if ( (currTag.dataLen & 1) != 0 ) newStream[valueOffset+currTag.dataLen] = 0;

				}

				ifdPtr += 4;

			}
			
			this->PutUns32 ( ifdInfo.origNextIFD, ifdPtr );
			ifdPtr += 4;
		
		}
		
		XMP_Assert ( appendedOffset == newLength );
		
		// Back fill the offsets for the primary and thumnbail IFDs, if they are now appended.
		
		if ( appendedIFDs[kTIFF_PrimaryIFD] ) {
			this->PutUns32 ( newIFDOffsets[kTIFF_PrimaryIFD], (newStream + 4) );
		}
		
		if ( appendedIFDs[kTIFF_TNailIFD] ) {
			size_t primaryIFDCount = this->containedIFDs[kTIFF_PrimaryIFD].tagMap.size();
			XMP_Uns32 tnailRefOffset = newIFDOffsets[kTIFF_PrimaryIFD] + 2 + (12 * (XMP_Uns32)primaryIFDCount);
			this->PutUns32 ( newIFDOffsets[kTIFF_TNailIFD], (newStream + tnailRefOffset) );
		}
	
	} catch ( ... ) {
	
		free ( newStream );
		throw;
	
	}
	
	*newStream_out = newStream;
	*newLength_out = newLength;
	
}	// TIFF_FileWriter::UpdateMemByAppend

// =================================================================================================
// TIFF_FileWriter::DetermineVisibleLength
// =======================================

XMP_Uns32 TIFF_FileWriter::DetermineVisibleLength()
{
	XMP_Uns32 visibleLength = 8;	// Start with the TIFF header size.

	for ( int ifd = 0; ifd < kTIFF_KnownIFDCount; ++ifd ) {
	
		InternalIFDInfo& ifdInfo ( this->containedIFDs[ifd] );
		size_t tagCount = ifdInfo.tagMap.size();
		if ( tagCount == 0 ) continue;

		visibleLength += (XMP_Uns32)( 6 + (12 * tagCount) );

		InternalTagMap::iterator tagPos = ifdInfo.tagMap.begin();
		InternalTagMap::iterator tagEnd = ifdInfo.tagMap.end();

		for ( ; tagPos != tagEnd; ++tagPos ) {
			InternalTagInfo & currTag ( tagPos->second );
			if ( currTag.dataLen > 4 ) visibleLength += ((currTag.dataLen + 1) & 0xFFFFFFFE);	// ! Round to even lengths.
		}
	
	}
	
	return visibleLength;
	
}	// TIFF_FileWriter::DetermineVisibleLength

// =================================================================================================
// TIFF_FileWriter::UpdateMemByRewrite
// ===================================
//
// Normally we update TIFF in a conservative "by-append" manner. Changes are written in-place where
// they fit, anything requiring growth is appended to the end and the old space is abandoned. The
// end for memory-based TIFF is the end of the data block, the end for file-based TIFF is the end of
// the file. This update-by-append model has the advantage of not perturbing any hidden offsets, a
// common feature of proprietary MakerNotes.
//
// The condenseStream parameter can be used to rewrite the full stream instead of appending. This
// will discard any MakerNote tag and risks breaking offsets that are hidden. This can be necessary
// though to try to make the TIFF fit in a JPEG file.
//
// We don't do most of the actual rewrite here. We set things up so that UpdateMemByAppend can be
// called to append onto a bare TIFF header. Additional hidden offsets are then handled here.
//
// These tags are recognized as being hidden offsets when composing a condensed stream:
//    273 - StripOffsets, lengths in tag 279
//    288 - FreeOffsets, lengths in tag 289
//    324 - TileOffsets, lengths in tag 325
//    330 - SubIFDs, lengths within the IFDs (Plus subIFD values and possible chaining!)
//    513 - JPEGInterchangeFormat, length in tag 514
//    519 - JPEGQTables, each table is 64 bytes
//    520 - JPEGDCTables, lengths ???
//    521 - JPEGACTables, lengths ???
// Some of these will handled and kept, some will be thrown out, some will cause the rewrite to fail.
//
// The hidden offsets for the Exif, GPS, and Interoperability IFDs (tags 34665, 34853, and 40965)
// are handled by the code in DetermineAppendInfo, which is called from UpdateMemByAppend, which is
// called from here.

// ! So far, a memory-based TIFF rewrite would only be done for the Exif portion of a JPEG file.
// ! In which case we're probably OK to handle JPEGInterchangeFormat (used for compressed thumbnails)
// ! and complain about any of the other hidden offset tags.

// tag	count	type

// 273		n	short or long
// 279		n	short or long
// 288		n	long
// 289		n	long
// 324		n	long
// 325		n	short or long

// 330		n	long

// 513		1	long
// 514		1	long

// 519		n	long
// 520		n	long
// 521		n	long

static XMP_Uns16 kNoGoTags[] =
	{
		kTIFF_StripOffsets,		// 273	*** Should be handled?
		kTIFF_StripByteCounts,	// 279	*** Should be handled?
		kTIFF_FreeOffsets,		// 288	*** Should be handled?
		kTIFF_FreeByteCounts,	// 289	*** Should be handled?
		kTIFF_TileOffsets,		// 324	*** Should be handled?
		kTIFF_TileByteCounts,	// 325	*** Should be handled?
		kTIFF_SubIFDs,			// 330	*** Should be handled?
		kTIFF_JPEGQTables,		// 519
		kTIFF_JPEGDCTables,		// 520
		kTIFF_JPEGACTables,		// 521
		0xFFFF	// Must be last as a sentinel.
	};

static XMP_Uns16 kBanishedTags[] =
	{
		kTIFF_MakerNote,	// *** Should someday support MakerNoteSafety.
		0xFFFF	// Must be last as a sentinel.
	};

struct SimpleHiddenContentInfo {
	XMP_Uns8  ifd;
	XMP_Uns16 offsetTag, lengthTag;
};

struct SimpleHiddenContentLocations {
	XMP_Uns32 length, oldOffset, newOffset;
	SimpleHiddenContentLocations() : length(0), oldOffset(0), newOffset(0) {};
};

enum { kSimpleHiddenContentCount = 1 };

static const SimpleHiddenContentInfo kSimpleHiddenContentInfo [kSimpleHiddenContentCount] =
	{
		{ kTIFF_TNailIFD, kTIFF_JPEGInterchangeFormat, kTIFF_JPEGInterchangeFormatLength }
	};

// -------------------------------------------------------------------------------------------------

void TIFF_FileWriter::UpdateMemByRewrite ( XMP_Uns8** newStream_out, XMP_Uns32* newLength_out ) 
{
	const InternalTagInfo* tagInfo;
	
	// Check for tags that we don't tolerate because they have data we can't (or refuse to) find.
	
	for ( XMP_Uns8 ifd = 0; ifd < kTIFF_KnownIFDCount; ++ifd ) {
		for ( int i = 0; kNoGoTags[i] != 0xFFFF; ++i ) {
			tagInfo = this->FindTagInIFD ( ifd, kNoGoTags[i] );
			if ( tagInfo != 0 ) XMP_Throw ( "Tag not tolerated for TIFF rewrite", kXMPErr_Unimplemented );
		}
	}
	
	// Delete unwanted tags. 
	
	for ( XMP_Uns8 ifd = 0; ifd < kTIFF_KnownIFDCount; ++ifd ) {
		for ( int i = 0; kBanishedTags[i] != 0xFFFF; ++i ) {
			this->DeleteTag ( ifd, kBanishedTags[i] );
		}
	}
	
	// Make sure the "pointer" tags for the Exif, GPS, and Interop IFDs exist. The order is
	// important, adding the Interop pointer can cause the Exif IFD to exist.
	
	if ( ! this->containedIFDs[kTIFF_InteropIFD].tagMap.empty() ) {
		this->SetTag_Long ( kTIFF_ExifIFD, kTIFF_InteroperabilityIFDPointer, 0xABADABAD );
	}
	
	if ( ! this->containedIFDs[kTIFF_GPSInfoIFD].tagMap.empty() ) {
		this->SetTag_Long ( kTIFF_PrimaryIFD, kTIFF_GPSInfoIFDPointer, 0xABADABAD );
	}
	
	if ( ! this->containedIFDs[kTIFF_ExifIFD].tagMap.empty() ) {
		this->SetTag_Long ( kTIFF_PrimaryIFD, kTIFF_ExifIFDPointer, 0xABADABAD );
	}

	// Determine the offsets and additional size for the hidden offset content. Set the offset tags
	// to the new offset.
	
	XMP_Uns32 hiddenContentLength = 0;
	XMP_Uns32 hiddenContentOrigin = this->DetermineVisibleLength();
	
	SimpleHiddenContentLocations hiddenLocations [kSimpleHiddenContentCount];
	
	for ( int i = 0; i < kSimpleHiddenContentCount; ++i ) {

		const SimpleHiddenContentInfo & hiddenInfo ( kSimpleHiddenContentInfo[i] );
		
		bool haveLength = this->GetTag_Integer ( hiddenInfo.ifd, hiddenInfo.lengthTag, &hiddenLocations[i].length );
		bool haveOffset = this->GetTag_Integer ( hiddenInfo.ifd, hiddenInfo.offsetTag, &hiddenLocations[i].oldOffset );
		if ( haveLength != haveOffset ) XMP_Throw ( "Unpaired simple hidden content tag", kXMPErr_BadTIFF );
		if ( (! haveLength) || (hiddenLocations[i].length == 0) ) continue;

		hiddenLocations[i].newOffset = hiddenContentOrigin + hiddenContentLength;
		this->SetTag_Long ( hiddenInfo.ifd, hiddenInfo.offsetTag, hiddenLocations[i].newOffset );
		hiddenContentLength += ((hiddenLocations[i].length + 1) & 0xFFFFFFFE);	// ! Round up for even offsets.

	}
	
	// Save any old memory stream for the content behind hidden offsets. Setup a bare TIFF header.

	XMP_Uns8* oldStream = this->memStream;

	XMP_Uns8 bareTIFF [8];
	if ( this->bigEndian ) {
		bareTIFF[0] = 0x4D; bareTIFF[1] = 0x4D; bareTIFF[2] = 0x00; bareTIFF[3] = 0x2A;
	} else {
		bareTIFF[0] = 0x49; bareTIFF[1] = 0x49; bareTIFF[2] = 0x2A; bareTIFF[3] = 0x00;
	}
	*((XMP_Uns32*)&bareTIFF[4]) = 0;
	
	this->memStream = &bareTIFF[0];
	this->tiffLength = sizeof ( bareTIFF );
	this->ownedStream = false;

	// Call UpdateMemByAppend to write the new stream, telling it to append everything.
	
	this->UpdateMemByAppend ( newStream_out, newLength_out, true, hiddenContentLength );

	// Copy the hidden content and update the output stream length;

	XMP_Assert ( *newLength_out == hiddenContentOrigin );
	*newLength_out += hiddenContentLength;
	
	for ( int i = 0; i < kSimpleHiddenContentCount; ++i ) {

		if ( hiddenLocations[i].length == 0 ) continue;

		XMP_Uns8* srcPtr  = oldStream + hiddenLocations[i].oldOffset;
		XMP_Uns8* destPtr = *newStream_out + hiddenLocations[i].newOffset;
		memcpy ( destPtr, srcPtr, hiddenLocations[i].length );	// AUDIT: Safe copy, not user data, computed length.

	}
		
}	// TIFF_FileWriter::UpdateMemByRewrite

// =================================================================================================
// TIFF_FileWriter::UpdateMemoryStream
// ===================================
//
// Normally we update TIFF in a conservative "by-append" manner. Changes are written in-place where
// they fit, anything requiring growth is appended to the end and the old space is abandoned. The
// end for memory-based TIFF is the end of the data block, the end for file-based TIFF is the end of
// the file. This update-by-append model has the advantage of not perturbing any hidden offsets, a
// common feature of proprietary MakerNotes.
//
// The condenseStream parameter can be used to rewrite the full stream instead of appending. This
// will discard any MakerNote tags and risks breaking offsets that are hidden. This can be necessary
// though to try to make the TIFF fit in a JPEG file.

XMP_Uns32 TIFF_FileWriter::UpdateMemoryStream ( void** dataPtr, bool condenseStream /* = false */ ) 
{
	if ( this->fileParsed ) XMP_Throw ( "Not memory based", kXMPErr_EnforceFailure );
	
	if ( ! this->changed ) {
		if ( dataPtr != 0 ) *dataPtr = this->memStream;
		return this->tiffLength;
	}
	
	bool nowEmpty = true;
	for ( size_t i = 0; i < kTIFF_KnownIFDCount; ++i ) {
		if ( ! this->containedIFDs[i].tagMap.empty() ) {
			nowEmpty = false;
			break;
		}
	}
	
	XMP_Uns8* newStream = 0;
	XMP_Uns32 newLength = 0;
	
	if ( nowEmpty ) {
	
		this->DeleteExistingInfo();	// Prepare for an empty reparse.
	
	} else {

		if ( this->tiffLength == 0 ) {	// ! An empty parse does set this->memParsed.
			condenseStream = true;		// Makes "conjured" TIFF take the full rewrite path.
		}
	
		if ( condenseStream ) this->changed = true;	// A prior regular call would have cleared this->changed.
		
		if ( condenseStream ) {
			this->UpdateMemByRewrite ( &newStream, &newLength );
		} else {
			this->UpdateMemByAppend ( &newStream, &newLength );
		}
	
	}
	
	// Parse the revised stream. This is the cleanest way to rebuild the tag map.
	
	this->ParseMemoryStream ( newStream, newLength, kDoNotCopyData );
	XMP_Assert ( this->tiffLength == newLength );
	this->ownedStream = (newLength > 0);	// ! We really do own the new stream, if not empty.
	
	if ( dataPtr != 0 ) *dataPtr = this->memStream;
	return newLength;
	
}	// TIFF_FileWriter::UpdateMemoryStream

// =================================================================================================
// TIFF_FileWriter::UpdateFileStream
// =================================
//
// Updating a file stream is done in the same general manner as updating a memory stream, the intro
// comments for UpdateMemoryStream largely apply. The file update happens in 3 phases:
//   1. Determine which IFDs will be appended, and the new offsets for the appended IFDs and tags.
//   2. Do the in-place update for the IFDs and tag values that fit.
//   3. Append the IFDs and tag values that grow.
//
// The file being updated must match the file that was previously parsed. Offsets and lengths saved
// when parsing are used to decide if something can be updated in-place or must be appended.

// *** The general linked structure of TIFF makes it very difficult to process the file in a single
// *** sequential pass. This implementation uses a simple seek/write model for the in-place updates.
// *** In the future we might want to consider creating a map of what gets updated, allowing use of
// *** a possibly more efficient buffered model.

// ** Someday we might want to use the FreeOffsets and FreeByteCounts tags to track free space.
// ** Probably not a huge win in practice though, and the TIFF spec says they are not recommended
// ** for general interchange use.

#ifndef Trace_UpdateFileStream
	#define Trace_UpdateFileStream 0
#endif

void TIFF_FileWriter::UpdateFileStream ( LFA_FileRef fileRef ) 
{
	if ( this->memParsed ) XMP_Throw ( "Not file based", kXMPErr_EnforceFailure );
	if ( ! this->changed ) return;
	
	XMP_Int64 origDataLength = LFA_Measure ( fileRef );
	if ( (origDataLength >> 32) != 0 ) XMP_Throw ( "TIFF files can't exceed 4GB", kXMPErr_BadTIFF );
	
	bool appendedIFDs[kTIFF_KnownIFDCount];
	XMP_Uns32 newIFDOffsets[kTIFF_KnownIFDCount];
	
	#if Trace_UpdateFileStream
		printf ( "\nStarting update of TIFF file stream\n" );
	#endif

	XMP_Uns32 appendedOrigin = (XMP_Uns32)origDataLength;
	if ( (appendedOrigin & 1) != 0 ) {
		++appendedOrigin;	// Start at an even offset.
		LFA_Seek ( fileRef, 0, SEEK_END );
		LFA_Write ( fileRef, "\0", 1 );
	}

	XMP_Uns32 appendedLength = DetermineAppendInfo ( appendedOrigin, appendedIFDs, newIFDOffsets );
	if ( appendedLength > (0xFFFFFFFFUL - appendedOrigin) ) XMP_Throw ( "TIFF files can't exceed 4GB", kXMPErr_BadTIFF );

	// Do the in-place update for the IFDs and tag values that fit. This part does separate seeks
	// and writes for the IFDs and values. Things to be updated can be anywhere in the file.
	
	// *** This might benefit from a map of the in-place updates. This would allow use of a possibly
	// *** more efficient sequential I/O model. Could even incorporate the safe update file copying.
	
	for ( int ifd = 0; ifd < kTIFF_KnownIFDCount; ++ifd ) {

		InternalIFDInfo & thisIFD = this->containedIFDs[ifd];
		if ( ! thisIFD.changed ) continue;

		// In order to get a little bit of locality, write the IFD first then the changed tags that
		// have large values and fit in-place.
		
		if ( ! appendedIFDs[ifd] ) {
			#if Trace_UpdateFileStream
				printf ( "  Updating IFD %d in-place at offset %d (0x%X)\n", ifd, thisIFD.origIFDOffset, thisIFD.origIFDOffset );
			#endif
			LFA_Seek ( fileRef, thisIFD.origIFDOffset, SEEK_SET );
			this->WriteFileIFD ( fileRef, thisIFD );
		}
			
		InternalTagMap::iterator tagPos;
		InternalTagMap::iterator tagEnd = thisIFD.tagMap.end();
		
		for ( tagPos = thisIFD.tagMap.begin(); tagPos != tagEnd; ++tagPos ) {
			InternalTagInfo & thisTag = tagPos->second;
			if ( (! thisTag.changed) || (thisTag.dataLen <= 4) || (thisTag.dataLen > thisTag.origDataLen) ) continue;
			#if Trace_UpdateFileStream
				printf ( "    Updating tag %d in IFD %d in-place at offset %d (0x%X)\n", thisTag.id, ifd, thisTag.origDataOffset, thisTag.origDataOffset );
			#endif
			LFA_Seek ( fileRef, thisTag.origDataOffset, SEEK_SET );
			LFA_Write ( fileRef, thisTag.dataPtr, thisTag.dataLen );
		}

	}

	// Append the IFDs and tag values that grow.

	XMP_Int64 fileEnd = LFA_Seek ( fileRef, 0, SEEK_END );
	XMP_Assert ( fileEnd == appendedOrigin );
	
	for ( int ifd = 0; ifd < kTIFF_KnownIFDCount; ++ifd ) {

		InternalIFDInfo & thisIFD = this->containedIFDs[ifd];
		if ( ! thisIFD.changed ) continue;
		
		if ( appendedIFDs[ifd] ) {
			#if Trace_UpdateFileStream
				printf ( "  Updating IFD %d by append at offset %d (0x%X)\n", ifd, newIFDOffsets[ifd], newIFDOffsets[ifd] );
			#endif
			XMP_Assert ( newIFDOffsets[ifd] == LFA_Measure(fileRef) );
			this->WriteFileIFD ( fileRef, thisIFD );
		}
			
		InternalTagMap::iterator tagPos;
		InternalTagMap::iterator tagEnd = thisIFD.tagMap.end();
		
		for ( tagPos = thisIFD.tagMap.begin(); tagPos != tagEnd; ++tagPos ) {
			InternalTagInfo & thisTag = tagPos->second;
			if ( (! thisTag.changed) || (thisTag.dataLen <= 4) || (thisTag.dataLen <= thisTag.origDataLen) ) continue;
			#if Trace_UpdateFileStream
				XMP_Uns32 newOffset = this->GetUns32(&thisTag.origDataOffset);
				printf ( "    Updating tag %d in IFD %d by append at offset %d (0x%X)\n", thisTag.id, ifd, newOffset, newOffset );
			#endif
			XMP_Assert ( this->GetUns32(&thisTag.smallValue) == LFA_Measure(fileRef) );
			LFA_Write ( fileRef, thisTag.dataPtr, thisTag.dataLen );
			if ( (thisTag.dataLen & 1) != 0 ) LFA_Write ( fileRef, "\0", 1 );
		}

	}

	// Back-fill the offsets for the primary and thumnbail IFDs, if they are now appended.
	
	XMP_Uns32 newOffset;
	
	if ( appendedIFDs[kTIFF_PrimaryIFD] ) {
		this->PutUns32 ( newIFDOffsets[kTIFF_PrimaryIFD], &newOffset );
		#if TraceUpdateFileStream
			printf ( "  Back-filling offset of primary IFD, pointing to %d (0x%X)\n", newOffset, newOffset );
		#endif
		LFA_Seek ( fileRef, 4, SEEK_SET );
		LFA_Write ( fileRef, &newOffset, 4 );
	}
	
	InternalIFDInfo & primaryIFD = this->containedIFDs[kTIFF_PrimaryIFD];
	InternalIFDInfo & tnailIFD   = this->containedIFDs[kTIFF_TNailIFD];
	
	if ( appendedIFDs[kTIFF_TNailIFD] && (primaryIFD.origNextIFD == tnailIFD.origIFDOffset) ) {

		size_t primaryIFDCount = primaryIFD.tagMap.size();
		XMP_Uns32 tnailRefOffset = newIFDOffsets[kTIFF_PrimaryIFD] + 2 + (12 * (XMP_Uns32)primaryIFDCount);

		this->PutUns32 ( newIFDOffsets[kTIFF_TNailIFD], &newOffset );
		#if TraceUpdateFileStream
			printf ( "  Back-filling offset of thumbnail IFD, offset at %d (0x%X), pointing to %d (0x%X)\n",
					 tnailRefOffset, tnailRefOffset, newOffset, newOffset );
		#endif
		LFA_Seek ( fileRef, tnailRefOffset, SEEK_SET );
		LFA_Write ( fileRef, &newOffset, 4 );
		
		primaryIFD.origNextIFD = newIFDOffsets[kTIFF_TNailIFD];	// ! Ought to be below, easier here.

	}
	
	// Reset the changed flags and original length/offset values. This simulates a reparse of the
	// updated file.
	
	for ( int ifd = 0; ifd < kTIFF_KnownIFDCount; ++ifd ) {

		InternalIFDInfo & thisIFD = this->containedIFDs[ifd];
		if ( ! thisIFD.changed ) continue;

		thisIFD.changed = false;
		thisIFD.origCount  = (XMP_Uns16)( thisIFD.tagMap.size() );
		thisIFD.origIFDOffset = newIFDOffsets[ifd];
			
		InternalTagMap::iterator tagPos;
		InternalTagMap::iterator tagEnd = thisIFD.tagMap.end();
		
		for ( tagPos = thisIFD.tagMap.begin(); tagPos != tagEnd; ++tagPos ) {
			InternalTagInfo & thisTag = tagPos->second;
			if ( ! thisTag.changed ) continue;
			thisTag.changed = false;
			thisTag.origDataLen = thisTag.dataLen;
			if ( thisTag.origDataLen > 4 ) thisTag.origDataOffset = this->GetUns32 ( &thisTag.smallValue );
		}

	}

	this->tiffLength = (XMP_Uns32) LFA_Measure ( fileRef );
	LFA_Seek ( fileRef, 0, SEEK_END );	// Can't hurt.
	
	#if Trace_UpdateFileStream
		printf ( "\nFinished update of TIFF file stream\n" );
	#endif

}	// TIFF_FileWriter::UpdateFileStream

// =================================================================================================
// TIFF_FileWriter::WriteFileIFD
// =============================

void TIFF_FileWriter::WriteFileIFD ( LFA_FileRef fileRef, InternalIFDInfo & thisIFD )
{
	XMP_Uns16 tagCount;
	this->PutUns16 ( (XMP_Uns16)thisIFD.tagMap.size(), &tagCount );
	LFA_Write ( fileRef, &tagCount, 2 );
	
	InternalTagMap::iterator tagPos;
	InternalTagMap::iterator tagEnd = thisIFD.tagMap.end();

	for ( tagPos = thisIFD.tagMap.begin(); tagPos != tagEnd; ++tagPos ) {

		InternalTagInfo & thisTag = tagPos->second;
		RawIFDEntry ifdEntry;

		this->PutUns16 ( thisTag.id, &ifdEntry.id );
		this->PutUns16 ( thisTag.type, &ifdEntry.type );
		this->PutUns32 ( thisTag.count, &ifdEntry.count );
		ifdEntry.dataOrOffset = thisTag.smallValue;	// ! Already in stream endianness.

		LFA_Write ( fileRef, &ifdEntry, sizeof(ifdEntry) );
		XMP_Assert ( sizeof(ifdEntry) == 12 );

	}
	
	XMP_Uns32 nextIFD;
	this->PutUns32 ( thisIFD.origNextIFD, &nextIFD );
	LFA_Write ( fileRef, &nextIFD, 4 );

}	// TIFF_FileWriter::WriteFileIFD<|MERGE_RESOLUTION|>--- conflicted
+++ resolved
@@ -902,11 +902,8 @@
 
 		currTag->dataPtr = (XMP_Uns8*) malloc ( currTag->dataLen );
 		if ( currTag->dataPtr == 0 ) XMP_Throw ( "No data block", kXMPErr_NoMemory );
-<<<<<<< HEAD
-		currTag->changed = true;        // Memory leaks otherwise	
-=======
-
->>>>>>> 88af812f
+//HUB-merge		currTag->changed = true;        // Memory leaks otherwise	
+
 		if ( currTag->dataLen > kIOBufferSize ) {
 			// This value is bigger than the I/O buffer, read it directly and restore the file position.
 			LFA_Seek ( fileRef, currTag->origDataOffset, SEEK_SET );
